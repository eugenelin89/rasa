from __future__ import absolute_import
from __future__ import division
from __future__ import print_function
from __future__ import unicode_literals

import io
import json
import logging

import os
from typing import Any
from typing import Dict
from typing import List
from typing import Optional
from typing import Text

from rasa_nlu import utils
from rasa_nlu.training_data import TrainingData, Message

logger = logging.getLogger(__name__)

# Different supported file formats and their identifier
WIT_FILE_FORMAT = "wit"
DIALOGFLOW_FILE_FORMAT = "dialogflow"
LUIS_FILE_FORMAT = "luis"
RASA_FILE_FORMAT = "rasa_nlu"
UNK_FILE_FORMAT = "unk"
MARKDOWN_FILE_FORMAT = "md"


def _read_json_from_file(filename):
    with io.open(filename, encoding="utf-8-sig") as f:
        try:
            return json.loads(f.read())
        except Exception as e:
            raise Exception("Failed to read json from '{}'. Error: "
                            "{}".format(os.path.abspath(filename), e))


def load_dialogflow_data(files, language):
    # type: (List[Text]) -> TrainingData
    """Loads training data stored in the Dialogflow data format."""

    training_examples = []
    entity_synonyms = {}
    for filename in files:
        data = _read_json_from_file(filename)
        # Language specific extensions
        usersays_file_ext = '_usersays_{}.json'.format(language)
        synonyms_file_ext = '_entries_{}.json'.format(language)
        if filename.endswith(usersays_file_ext):
            synonyms_filename = filename.replace(usersays_file_ext, '.json')
            root_f_data = _read_json_from_file(synonyms_filename)
            intent = root_f_data.get("name")

            for s in data:
                text = "".join([chunk["text"] for chunk in s.get("data")])
                # add entities to each token, if available
                entities = []
                for e in [chunk
                          for chunk in s.get("data")
                          if "alias" in chunk or "meta" in chunk]:
                    start = text.find(e["text"])
                    end = start + len(e["text"])
                    val = text[start:end]
                    entity_type = e["alias"] if "alias" in e else e["meta"]
                    if entity_type != u'@sys.ignore':
                        entities.append(
                            {
                                "entity": entity_type,
                                "value": val,
                                "start": start,
                                "end": end
                            }
                        )
                data = {}
                if intent:
                    data["intent"] = intent
                if entities is not None:
                    data["entities"] = entities
                training_examples.append(Message(text, data))

        elif filename.endswith(synonyms_file_ext):
            # create synonyms dictionary
            for entry in data:
                if "value" in entry and "synonyms" in entry:
                    for synonym in entry["synonyms"]:
                        entity_synonyms[synonym] = entry["value"]
    return TrainingData(training_examples, entity_synonyms)


def load_luis_data(filename):
    # type: (Text) -> TrainingData
    """Loads training data stored in the LUIS.ai data format."""

    training_examples = []
    regex_features = []

    data = _read_json_from_file(filename)

    # Simple check to ensure we support this luis data schema version
    if not data["luis_schema_version"].startswith("2"):
        raise Exception("Invalid luis data schema version {}, should be 2.x.x. "
                        "Make sure to use the latest luis version "
                        "(e.g. by downloading your data again)."
                        "".format(data["luis_schema_version"]))

    for r in data.get("regex_features", []):
        if r.get("activated", False):
            regex_features.append({"name": r.get("name"),
                                   "pattern": r.get("pattern")})

    for s in data["utterances"]:
        text = s.get("text")
        intent = s.get("intent")
        entities = []
        for e in s.get("entities") or []:
            start, end = e["startPos"], e["endPos"] + 1
            val = text[start:end]
            entities.append({"entity": e["entity"],
                             "value": val,
                             "start": start,
                             "end": end})

        data = {"entities": entities}
        if intent:
            data["intent"] = intent
        training_examples.append(Message(text, data))
    return TrainingData(training_examples, regex_features=regex_features)


def load_wit_data(filename):
    # type: (Text) -> TrainingData
    """Loads training data stored in the WIT.ai data format."""

    training_examples = []

    data = _read_json_from_file(filename)
    for s in data["data"]:
        entities = s.get("entities")
        if entities is None:
            continue
        text = s.get("text")
        intents = [e["value"] for e in entities if e["entity"] == 'intent']
        intent = intents[0].strip("\"") if intents else None

        entities = [e
                    for e in entities
                    if ("start" in e and "end" in e and
                        e["entity"] != 'intent')]
        for e in entities:
            # for some reason wit adds additional quotes around entity values
            e["value"] = e["value"].strip("\"")

        data = {}
        if intent:
            data["intent"] = intent
        if entities is not None:
            data["entities"] = entities
        training_examples.append(Message(text, data))
    return TrainingData(training_examples)


def load_markdown_data(filenames):
    # type: (List[Text]) -> TrainingData
    """Loads training data stored in markdown data format."""
    from rasa_nlu.utils.md_to_json import MarkdownToJson
<<<<<<< HEAD
    data = MarkdownToJson(filename).load()
    data = data["rasa_nlu_data"]
    return TrainingData(data["common_examples"],
                        get_entity_synonyms_dict(data["entity_synonyms"]),
                        data["regex_features"])
=======

    common_examples = list()
    known_synonyms = {}
    for filename in filenames:
        data = MarkdownToJson(filename)
        common_examples += data.common_examples
        known_synonyms = get_entity_synonyms_dict(data.entity_synonyms,
                                                  known_synonyms)
    return TrainingData(common_examples, known_synonyms)
>>>>>>> 4fdef48d


def rasa_nlu_data_schema():
    training_example_schema = {
        "type": "object",
        "properties": {
            "text": {"type": "string"},
            "intent": {"type": "string"},
            "entities": {
                "type": "array",
                "items": {
                    "type": "object",
                    "properties": {
                        "start": {"type": "number"},
                        "end": {"type": "number"},
                        "value": {"type": "string"},
                        "entity": {"type": "string"}
                    },
                    "required": ["start", "end", "entity"]
                }
            }
        },
        "required": ["text"]
    }

    regex_feature_schema = {
        "type": "object",
        "properties": {
            "name": {"type": "string"},
            "pattern": {"type": "string"},
        }
    }

    return {
        "type": "object",
        "properties": {
            "rasa_nlu_data": {
                "type": "object",
                "properties": {
                    "regex_features": {
                        "type": "array",
                        "items": regex_feature_schema
                    },
                    "common_examples": {
                        "type": "array",
                        "items": training_example_schema
                    },
                    "intent_examples": {
                        "type": "array",
                        "items": training_example_schema
                    },
                    "entity_examples": {
                        "type": "array",
                        "items": training_example_schema
                    }
                }
            }
        },
        "additionalProperties": False
    }


def validate_rasa_nlu_data(data):
    # type: (Dict[Text, Any]) -> None
    """Validate rasa training data format to ensure proper training.

    Raises exception on failure."""
    from jsonschema import validate
    from jsonschema import ValidationError

    try:
        validate(data, rasa_nlu_data_schema())
    except ValidationError as e:
        e.message += (". Failed to validate training data, make sure your data "
                      "is valid. For more information about the format visit "
                      "https://rasahq.github.io/rasa_nlu/dataformat.html")
        raise e


def load_rasa_data(filenames):
    # type: (List[Text]) -> TrainingData
    """Loads training data stored in the rasa NLU data format."""

    common = list()
    intent = list()
    entity = list()
    regex_features = list()
    synonyms = list()
    for filename in filenames:
        data = _read_json_from_file(filename)
        validate_rasa_nlu_data(data)

        common += data['rasa_nlu_data'].get("common_examples", list())
        intent += data['rasa_nlu_data'].get("intent_examples", list())
        entity += data['rasa_nlu_data'].get("entity_examples", list())
        regex_features += data['rasa_nlu_data'].get("regex_features", list())
        synonyms += data['rasa_nlu_data'].get("entity_synonyms", list())

    entity_synonyms = get_entity_synonyms_dict(synonyms)

    if intent or entity:
        logger.warn("DEPRECATION warning: Data file \"{}\" contains 'intent_examples' "
                    "or 'entity_examples' which will be "
                    "removed in the future. Consider putting all your examples "
                    "into the 'common_examples' section.".format(filename))

    all_examples = common + intent + entity
    training_examples = []
    for e in all_examples:
        data = e.copy()
        if "text" in data:
            del data["text"]
        training_examples.append(Message(e["text"], data))

    return TrainingData(training_examples, entity_synonyms, regex_features)


def get_entity_synonyms_dict(synonyms, known_synonyms=None):
    # type: (List[Dict]) -> Dict
    """build entity_synonyms dictionary"""
    entity_synonyms = {} if not known_synonyms else known_synonyms
    for s in synonyms:
        if "value" in s and "synonyms" in s:
            for synonym in s["synonyms"]:
                entity_synonyms[synonym] = s["value"]
    return entity_synonyms


def guess_format(files):
    # type: (List[Text]) -> Text
    """Given a set of files, tries to guess which data format is used."""

    for filename in files:
        with io.open(filename, encoding="utf-8-sig") as f:
            raw_data = ""
            try:
                raw_data = f.read()
                file_data = json.loads(raw_data)
                if "data" in file_data and type(file_data.get("data")) is list:
                    return WIT_FILE_FORMAT
                elif "luis_schema_version" in file_data:
                    return LUIS_FILE_FORMAT
                elif "supportedLanguages" in file_data:
                    return DIALOGFLOW_FILE_FORMAT
                elif "rasa_nlu_data" in file_data:
                    return RASA_FILE_FORMAT

            except ValueError:
                if "## intent:" in raw_data:
                    return MARKDOWN_FILE_FORMAT

    return UNK_FILE_FORMAT


def resolve_data_files(resource_name):
    # type: (Text) -> List[Text]
    """Lists all data files of the resource name

    (might be a file or directory)."""

    try:
        return utils.recursively_find_files(resource_name)
    except ValueError as e:
        raise ValueError("Invalid training data file / folder specified. "
                         "{}".format(e))


def load_data(resource_name, language='en', fformat=None):
    # type: (Text, Optional[Text]) -> TrainingData
    """Loads training data from disk.

    If no format is provided, the format will be guessed based on the files."""

    files = resolve_data_files(resource_name)

    if not fformat:
        fformat = guess_format(files)

    logger.info("Training data format at {} is {}".format(resource_name,
                                                          fformat))

    if fformat == LUIS_FILE_FORMAT:
        return load_luis_data(files[0])
    elif fformat == WIT_FILE_FORMAT:
        return load_wit_data(files[0])
    elif fformat == DIALOGFLOW_FILE_FORMAT:
        return load_dialogflow_data(files, language)
    elif fformat == RASA_FILE_FORMAT:
        return load_rasa_data(files)
    elif fformat == MARKDOWN_FILE_FORMAT:
        return load_markdown_data(files)
    else:
        raise ValueError("unknown training file format : {} for "
                         "file {}".format(fformat, resource_name))<|MERGE_RESOLUTION|>--- conflicted
+++ resolved
@@ -165,23 +165,18 @@
     # type: (List[Text]) -> TrainingData
     """Loads training data stored in markdown data format."""
     from rasa_nlu.utils.md_to_json import MarkdownToJson
-<<<<<<< HEAD
-    data = MarkdownToJson(filename).load()
-    data = data["rasa_nlu_data"]
-    return TrainingData(data["common_examples"],
-                        get_entity_synonyms_dict(data["entity_synonyms"]),
-                        data["regex_features"])
-=======
-
-    common_examples = list()
+
+    common_examples = []
     known_synonyms = {}
+    regex_features = []
     for filename in filenames:
-        data = MarkdownToJson(filename)
-        common_examples += data.common_examples
-        known_synonyms = get_entity_synonyms_dict(data.entity_synonyms,
+        data = MarkdownToJson(filename).load()
+        data = data["rasa_nlu_data"]
+        common_examples.extend(data["common_examples"])
+        known_synonyms = get_entity_synonyms_dict(data["entity_synonyms"],
                                                   known_synonyms)
-    return TrainingData(common_examples, known_synonyms)
->>>>>>> 4fdef48d
+        regex_features.extend(data["regex_features"])
+    return TrainingData(common_examples, known_synonyms, regex_features)
 
 
 def rasa_nlu_data_schema():
