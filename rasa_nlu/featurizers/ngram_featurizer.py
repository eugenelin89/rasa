from __future__ import absolute_import
from __future__ import division
from __future__ import print_function
from __future__ import unicode_literals

import io
import logging
import os
import time
import warnings
from collections import Counter
from string import punctuation

import numpy as np
import typing
from builtins import map
from builtins import range
from future.utils import PY3
<<<<<<< HEAD
from typing import Any, Dict, List, Optional, Text
=======
from typing import Any
from typing import Dict
from typing import List
from typing import Optional
from typing import Text
>>>>>>> 65400729

from rasa_nlu.config import RasaNLUModelConfig
from rasa_nlu.featurizers import Featurizer
from rasa_nlu.training_data import Message
from rasa_nlu.training_data import TrainingData

logger = logging.getLogger(__name__)

if typing.TYPE_CHECKING:
    from rasa_nlu.model import Metadata

NGRAM_MODEL_FILE_NAME = "ngram_featurizer.pkl"


class NGramFeaturizer(Featurizer):
    name = "intent_featurizer_ngrams"

    provides = ["text_features"]

    requires = ["spacy_doc"]

    defaults = {
        # defines the maximum number of ngrams to collect and add
        # to the featurization of a sentence
        "max_number_of_ngrams": 10,

        # the minimal length in characters of an ngram to be eligible
        "ngram_min_length": 3,

        # the maximal length in characters of an ngram to be eligible
        "ngram_max_length": 17,

        # the minimal number of times an ngram needs to occur in the
        # training data to be considered as a feature
        "ngram_min_occurrences": 5,

        # during cross validation (used to detect which ngrams are most
        # valuable) every intent with fever examples than this config
        # value will be excluded
        "min_intent_examples": 4,
    }

    def __init__(self, component_config=None):
        super(NGramFeaturizer, self).__init__(component_config)

        self.best_num_ngrams = None
        self.all_ngrams = None

    @classmethod
    def required_packages(cls):
        # type: () -> List[Text]
        return ["spacy", "sklearn", "cloudpickle"]

    def train(self, training_data, cfg, **kwargs):
        # type: (TrainingData, RasaNLUModelConfig, **Any) -> None

        start = time.time()
        self.train_on_sentences(training_data.intent_examples)
        logger.debug("Ngram collection took {} seconds"
                     "".format(time.time() - start))

        for example in training_data.training_examples:
            updated = self._text_features_with_ngrams(example,
                                                      self.best_num_ngrams)
            example.set("text_features", updated)

    def process(self, message, **kwargs):
        # type: (Message, **Any) -> None

        updated = self._text_features_with_ngrams(message, self.best_num_ngrams)
        message.set("text_features", updated)

    def _text_features_with_ngrams(self, message, max_ngrams):

        ngrams_to_use = self._ngrams_to_use(max_ngrams)

        if ngrams_to_use is not None:
            extras = np.array(self._ngrams_in_sentence(message, ngrams_to_use))
            return self._combine_with_existing_text_features(message, extras)
        else:
            return message.get("text_features")

    @classmethod
    def load(cls,
             model_dir=None,  # type: Optional[Text]
             model_metadata=None,  # type: Optional[Metadata]
             cached_component=None,  # type: Optional[NGramFeaturizer]
             **kwargs  # type: **Any
             ):
        # type: (...) -> NGramFeaturizer
        import cloudpickle

        meta = model_metadata.get(cls.name)
        if model_dir:
            classifier_file = os.path.join(model_dir, NGRAM_MODEL_FILE_NAME)
            with io.open(classifier_file, 'rb') as f:  # pramga: no cover
                if PY3:
                    return cloudpickle.load(f, encoding="latin-1")
                else:
                    return cloudpickle.load(f)
        else:
            return NGramFeaturizer(meta)

    def persist(self, model_dir):
        # type: (Text) -> Dict[Text, Any]
        """Persist this model into the passed directory.

        Return the metadata necessary to load the model again."""
        import cloudpickle

        classifier_file = os.path.join(model_dir, NGRAM_MODEL_FILE_NAME)
        with io.open(classifier_file, 'wb') as f:
            cloudpickle.dump(self, f)

        return {self.name: self.component_config}

    def train_on_sentences(self, examples):
        labels = [e.get("intent") for e in examples]
        self.all_ngrams = self._get_best_ngrams(examples, labels)
        self.best_num_ngrams = self._cross_validation(examples, labels)

    def _ngrams_to_use(self, num_ngrams):
        if num_ngrams == 0 or self.all_ngrams is None:
            return []
        elif num_ngrams is not None:
            return self.all_ngrams[:num_ngrams]
        else:
            return self.all_ngrams

    def _get_best_ngrams(self, examples, labels):
        """Return an ordered list of the best character ngrams."""

        oov_strings = self._remove_in_vocab_words(examples)
        ngrams = self._generate_all_ngrams(
                oov_strings, self.component_config["ngram_min_length"])
        return self._sort_applicable_ngrams(ngrams, examples, labels)

    def _remove_in_vocab_words(self, examples):
        """Automatically removes words with digits in them, that may be a
        hyperlink or that _are_ in vocabulary for the nlp."""

        new_sents = []
        for example in examples:
            new_sents.append(self._remove_in_vocab_words_from_sentence(example))
        return new_sents

    def _remove_in_vocab_words_from_sentence(self, example):
        """Filter for words that do not have a word vector.

        Excludes every word with digits in them, hyperlinks or
        an assigned word vector."""

        cleaned_tokens = []
        for token in example.get("spacy_doc"):
            if (not token.has_vector and not token.like_url
                    and not token.like_num and not token.like_email
                    and not token.is_punct):
                cleaned_tokens.append(token)

        # keep only out-of-vocab 'non_word' words
        non_words = ' '.join([t.text for t in cleaned_tokens])

        # remove digits and extra spaces
        non_words = ''.join([letter
                             for letter in non_words
                             if not letter.isdigit()])
        non_words = ' '.join([word
                              for word in non_words.split(' ')
                              if word != ''])

        # add cleaned sentence to list of these sentences
        return non_words

    def _sort_applicable_ngrams(self, list_of_ngrams, examples, labels):
        """Given an intent classification problem and a list of ngrams,

        creates ordered list of most useful ngrams."""

        if list_of_ngrams:
            from sklearn import linear_model, preprocessing

            min_intent_examples = self.component_config["min_intent_examples"]

            # filter examples where we do not have
            # enough labeled instances for cv
            usable_labels = []
            for label in np.unique(labels):
                lab_sents = np.array(examples)[np.array(labels) == label]
                if len(lab_sents) < min_intent_examples:
                    continue
                usable_labels.append(label)

            mask = [label in usable_labels for label in labels]
            if any(mask) and len(usable_labels) >= 2:
                try:
                    examples = np.array(examples)[mask]
                    labels = np.array(labels)[mask]

                    X = np.array(self._ngrams_in_sentences(examples,
                                                           list_of_ngrams))
                    intent_encoder = preprocessing.LabelEncoder()
                    intent_encoder.fit(labels)
                    y = intent_encoder.transform(labels)

                    clf = linear_model.RandomizedLogisticRegression(C=1)
                    clf.fit(X, y)
                    scores = clf.scores_
                    sort_idx = [i[0] for i in sorted(enumerate(scores),
                                                     key=lambda x: -1 * x[1])]

                    return np.array(list_of_ngrams)[sort_idx].tolist()
                except ValueError as e:
                    if "needs samples of at least 2 classes" in str(e):
                        # we got unlucky during the random
                        # sampling :( and selected a slice that
                        # only contains one class
                        return []
                    else:
                        raise e
            else:
                # there is no example we can use for the cross validation
                return []
        else:
            return []

    def _ngrams_in_sentences(self, examples, ngrams):
        """Given a set of sentences, returns a feature vector for each sentence.

        The first $k$ elements are from the `intent_features`,
        the rest are {1,0} elements denoting whether an ngram is in sentence."""

        all_vectors = []
        for example in examples:
            presence_vector = self._ngrams_in_sentence(example, ngrams)
            all_vectors.append(presence_vector)
        return all_vectors

    def _ngrams_in_sentence(self, example, ngrams):
        """Given a set of sentences, return a vector indicating ngram presence.

<<<<<<< HEAD
        The vector will return 1 entries if the corresponding ngram is
        present in the sentence and 0 if it is not."""

=======
>>>>>>> 65400729
        cleaned_sentence = self._remove_in_vocab_words_from_sentence(example)
        presence_vector = np.zeros(len(ngrams))
        idx_array = [idx
                     for idx in range(len(ngrams))
                     if ngrams[idx] in cleaned_sentence]
        presence_vector[idx_array] = 1
        return presence_vector

    def _generate_all_ngrams(self, list_of_strings, ngram_min_length):
        """Takes a list of strings and generates all character ngrams.

        Generated ngrams are at least 3 characters (and at most 17),
        occur at least 5 times and occur independently of longer
        superset ngrams at least once."""

        features = {}
        counters = {ngram_min_length - 1: Counter()}
        max_length = self.component_config["ngram_max_length"]

        for n in range(ngram_min_length, max_length):
            candidates = []
            features[n] = []
            counters[n] = Counter()

            # generate all possible n length ngrams
            for text in list_of_strings:
                text = text.replace(punctuation, ' ')
                for word in text.lower().split(' '):
                    cands = [word[i:i + n] for i in range(len(word) - n)]
                    for cand in cands:
                        counters[n][cand] += 1
                        if cand not in candidates:
                            candidates.append(cand)

            min_count = self.component_config["ngram_min_occurrences"]
            # iterate over these candidates picking only the applicable ones
            for can in candidates:
                if counters[n][can] >= min_count:
                    features[n].append(can)
                    begin = can[:-1]
                    end = can[1:]
                    if n >= ngram_min_length:
                        if (counters[n - 1][begin] == counters[n][can]
                                and begin in features[n - 1]):
                            features[n - 1].remove(begin)
                        if (counters[n - 1][end] == counters[n][can]
                                and end in features[n - 1]):
                            features[n - 1].remove(end)

        return [item for sublist in list(features.values()) for item in sublist]

    def _cross_validation(self, examples, labels):
        """Choose the best number of ngrams to include in bow.

        Given an intent classification problem and a set of ordered ngrams
        (ordered in terms of importance by pick_applicable_ngrams) we
        choose the best number of ngrams to include in our bow vecs
        by cross validation."""

        from sklearn import preprocessing
        from sklearn.linear_model import LogisticRegression
        from sklearn.model_selection import cross_val_score

<<<<<<< HEAD
        max_ngrams = self.component_config["max_number_of_ngrams"]
=======
        if not self.all_ngrams:
            logger.debug("Found no ngrams. Using existing features.")
            return 0
>>>>>>> 65400729

        if examples:
            collected_features = [e.get("text_features")
                                  for e in examples
                                  if e.get("text_features") is not None]
        else:
            collected_features = []

        if collected_features:
            existing_text_features = np.stack(collected_features)
        else:
            existing_text_features = None

        def features_with_ngrams(max_ngrams):
            ngrams_to_use = self._ngrams_to_use(max_ngrams)
            extras = np.array(self._ngrams_in_sentences(examples,
                                                        ngrams_to_use))
            if existing_text_features is not None:
                return np.hstack((existing_text_features, extras))
            else:
                return extras

        clf2 = LogisticRegression(class_weight='balanced')
        intent_encoder = preprocessing.LabelEncoder()
        intent_encoder.fit(labels)
        y = intent_encoder.transform(labels)
        cv_splits = min(10, np.min(np.bincount(y))) if y.size > 0 else 0
        if cv_splits >= 3:
            logger.debug("Started ngram cross-validation to find b"
                         "est number of ngrams to use...")
            possible_ngrams = np.linspace(1, max_ngrams, 8)
            num_ngrams = np.unique(list(map(int, np.floor(possible_ngrams))))
            if existing_text_features is not None:
                no_ngrams_X = features_with_ngrams(max_ngrams=0)
                no_ngrams_score = np.mean(cross_val_score(clf2, no_ngrams_X, y,
                                                          cv=cv_splits))
            else:
                no_ngrams_score = 0.0
            scores = []
            for n in num_ngrams:
                X = features_with_ngrams(max_ngrams=n)
                score = np.mean(cross_val_score(clf2, X, y, cv=cv_splits))
                scores.append(score)
                logger.debug("Evaluating usage of {} ngrams. "
                             "Score: {}".format(n, score))
            n_top = num_ngrams[np.argmax(scores)]
            logger.debug("Score without ngrams: "
                         "{}".format(no_ngrams_score))
            logger.info("Best score with {} ngrams: "
                        "{}".format(n_top, np.max(scores)))
            return n_top
        else:
            warnings.warn("Can't cross-validate ngram featurizer. "
                          "There aren't enough examples per intent "
                          "(at least 3)")
            return max_ngrams<|MERGE_RESOLUTION|>--- conflicted
+++ resolved
@@ -16,15 +16,7 @@
 from builtins import map
 from builtins import range
 from future.utils import PY3
-<<<<<<< HEAD
 from typing import Any, Dict, List, Optional, Text
-=======
-from typing import Any
-from typing import Dict
-from typing import List
-from typing import Optional
-from typing import Text
->>>>>>> 65400729
 
 from rasa_nlu.config import RasaNLUModelConfig
 from rasa_nlu.featurizers import Featurizer
@@ -265,12 +257,9 @@
     def _ngrams_in_sentence(self, example, ngrams):
         """Given a set of sentences, return a vector indicating ngram presence.
 
-<<<<<<< HEAD
         The vector will return 1 entries if the corresponding ngram is
         present in the sentence and 0 if it is not."""
 
-=======
->>>>>>> 65400729
         cleaned_sentence = self._remove_in_vocab_words_from_sentence(example)
         presence_vector = np.zeros(len(ngrams))
         idx_array = [idx
@@ -334,13 +323,11 @@
         from sklearn.linear_model import LogisticRegression
         from sklearn.model_selection import cross_val_score
 
-<<<<<<< HEAD
         max_ngrams = self.component_config["max_number_of_ngrams"]
-=======
+
         if not self.all_ngrams:
             logger.debug("Found no ngrams. Using existing features.")
             return 0
->>>>>>> 65400729
 
         if examples:
             collected_features = [e.get("text_features")
