import logging
<<<<<<< HEAD
import numpy as np
import shutil
from typing import List, Optional, Text
from tqdm import tqdm
=======
>>>>>>> 66e12d89

from rasa_nlu.test import main

logger = logging.getLogger(__name__)

<<<<<<< HEAD
duckling_extractors = {"ner_duckling_http"}

known_duckling_dimensions = {"amount-of-money", "distance", "duration",
                             "email", "number",
                             "ordinal", "phone-number", "timezone",
                             "temperature", "time", "url", "volume"}

entity_processors = {"ner_synonyms"}

CVEvaluationResult = namedtuple('Results', 'train test')

IntentEvaluationResult = namedtuple('IntentEvaluationResult',
                                    'target '
                                    'prediction '
                                    'message '
                                    'confidence')


def create_argument_parser():
    import argparse
    parser = argparse.ArgumentParser(
        description='evaluate a Rasa NLU pipeline with cross '
                    'validation or on external data')

    parser.add_argument('-d', '--data', required=True,
                        help="file containing training/evaluation data")

    parser.add_argument('--mode', default="evaluation",
                        help="evaluation|crossvalidation (evaluate "
                             "pretrained model or train model "
                             "by crossvalidation)")

    # todo: make the two different modes two subparsers
    parser.add_argument('-c', '--config',
                        help="model configuration file (crossvalidation only)")

    parser.add_argument('-m', '--model', required=False,
                        help="path to model (evaluation only)")

    parser.add_argument('-f', '--folds', required=False, default=10,
                        help="number of CV folds (crossvalidation only)")

    parser.add_argument('--report', required=False, nargs='?',
                        const="reports", default=False,
                        help="output path to save the intent/entity"
                             "metrics report")

    parser.add_argument('--successes', required=False, nargs='?',
                        const="successes.json", default=False,
                        help="output path to save successful predictions")

    parser.add_argument('--errors', required=False, default="errors.json",
                        help="output path to save model errors")

    parser.add_argument('--histogram', required=False, default="hist.png",
                        help="output path for the confidence histogram")

    parser.add_argument('--confmat', required=False, default="confmat.png",
                        help="output path for the confusion matrix plot")

    utils.add_logging_option_arguments(parser, default=logging.INFO)

    return parser


def plot_confusion_matrix(cm,
                          classes,
                          normalize=False,
                          title='Confusion matrix',
                          cmap=None,
                          zmin=1,
                          out=None) -> None:  # pragma: no cover
    """Print and plot the confusion matrix for the intent classification.
    Normalization can be applied by setting `normalize=True`."""
    import matplotlib.pyplot as plt
    from matplotlib.colors import LogNorm

    zmax = cm.max()
    plt.clf()
    if not cmap:
        cmap = plt.cm.Blues
    plt.imshow(cm, interpolation='nearest', cmap=cmap,
               aspect='auto', norm=LogNorm(vmin=zmin, vmax=zmax))
    plt.title(title)
    plt.colorbar()
    tick_marks = np.arange(len(classes))
    plt.xticks(tick_marks, classes, rotation=90)
    plt.yticks(tick_marks, classes)

    if normalize:
        cm = cm.astype('float') / cm.sum(axis=1)[:, np.newaxis]
        logger.info("Normalized confusion matrix: \n{}".format(cm))
    else:
        logger.info("Confusion matrix, without normalization: \n{}".format(cm))

    thresh = cm.max() / 2.
    for i, j in itertools.product(range(cm.shape[0]), range(cm.shape[1])):
        plt.text(j, i, cm[i, j],
                 horizontalalignment="center",
                 color="white" if cm[i, j] > thresh else "black")

    plt.ylabel('True label')
    plt.xlabel('Predicted label')

    # save confusion matrix to file before showing it
    if out:
        fig = plt.gcf()
        fig.set_size_inches(20, 20)
        fig.savefig(out, bbox_inches='tight')


def plot_histogram(hist_data: List[List[float]],
                   out: Optional[Text] = None
                   ) -> None:  # pragma: no cover
    """Plot a histogram of the confidence distribution of the predictions in
    two columns.
    Wine-ish colour for the confidences of hits.
    Blue-ish colour for the confidences of misses.
    Saves the plot to a file."""
    import matplotlib.pyplot as plt

    colors = ['#009292', '#920000']  #
    bins = [0.05 * i for i in range(1, 21)]

    plt.xlim([0, 1])
    plt.hist(hist_data, bins=bins, color=colors)
    plt.xticks(bins)
    plt.title('Intent Prediction Confidence Distribution')
    plt.xlabel('Confidence')
    plt.ylabel('Number of Samples')
    plt.legend(['hits', 'misses'])

    if out:
        fig = plt.gcf()
        fig.set_size_inches(10, 10)
        fig.savefig(out, bbox_inches='tight')


def log_evaluation_table(report: Text,
                         precision: float,
                         f1: float,
                         accuracy: float
                         ) -> None:  # pragma: no cover
    """Log the sklearn evaluation metrics."""

    logger.info("F1-Score:  {}".format(f1))
    logger.info("Precision: {}".format(precision))
    logger.info("Accuracy:  {}".format(accuracy))
    logger.info("Classification report: \n{}".format(report))


def get_evaluation_metrics(targets, predictions, output_dict=False):
    """Compute the f1, precision, accuracy and summary report from sklearn."""
    from sklearn import metrics

    targets = clean_intent_labels(targets)
    predictions = clean_intent_labels(predictions)

    report = metrics.classification_report(targets, predictions,
                                           output_dict=output_dict)
    precision = metrics.precision_score(targets, predictions,
                                        average='weighted')
    f1 = metrics.f1_score(targets, predictions, average='weighted')
    accuracy = metrics.accuracy_score(targets, predictions)

    return report, precision, f1, accuracy


def remove_empty_intent_examples(intent_results):
    """Remove those examples without an intent."""

    filtered = []
    for r in intent_results:
        # substitute None values with empty string
        # to enable sklearn evaluation
        if r.prediction is None:
            r = r._replace(prediction="")

        if r.target != "" and r.target is not None:
            filtered.append(r)

    return filtered


def clean_intent_labels(labels):
    """Get rid of `None` intents. sklearn metrics do not support them."""
    return [l if l is not None else "" for l in labels]


def drop_intents_below_freq(td: TrainingData, cutoff: int = 5):
    """Remove intent groups with less than cutoff instances."""

    logger.debug(
        "Raw data intent examples: {}".format(len(td.intent_examples)))
    keep_examples = [ex
                     for ex in td.intent_examples
                     if td.examples_per_intent[ex.get("intent")] >= cutoff]

    return TrainingData(keep_examples, td.entity_synonyms, td.regex_features)


def save_json(data, filename):
    """Write out nlu classification to a file."""

    utils.write_to_file(filename,
                        json.dumps(data, indent=4, ensure_ascii=False))


def collect_nlu_successes(intent_results, successes_filename):
    """Log messages which result in successful predictions
    and save them to file"""

    successes = [{"text": r.message,
                  "intent": r.target,
                  "intent_prediction": {"name": r.prediction,
                                        "confidence": r.confidence}}
                 for r in intent_results if r.target == r.prediction]

    if successes:
        save_json(successes, successes_filename)
        logger.info("Model prediction successes saved to {}."
                    .format(successes_filename))
        logger.debug("\n\nSuccessfully predicted the following"
                     "intents: \n{}".format(successes))
    else:
        logger.info("Your model made no successful predictions")


def collect_nlu_errors(intent_results, errors_filename):
    """Log messages which result in wrong predictions and save them to file"""

    errors = [{"text": r.message,
               "intent": r.target,
               "intent_prediction": {"name": r.prediction,
                                     "confidence": r.confidence}}
              for r in intent_results if r.target != r.prediction]

    if errors:
        save_json(errors, errors_filename)
        logger.info("Model prediction errors saved to {}."
                    .format(errors_filename))
        logger.debug("\n\nThese intent examples could not be classified "
                     "correctly: \n{}".format(errors))
    else:
        logger.info("Your model made no errors")


def plot_intent_confidences(intent_results, intent_hist_filename):
    import matplotlib.pyplot as plt
    # create histogram of confidence distribution, save to file and display
    plt.gcf().clear()
    pos_hist = [
        r.confidence
        for r in intent_results if r.target == r.prediction]

    neg_hist = [
        r.confidence
        for r in intent_results if r.target != r.prediction]

    plot_histogram([pos_hist, neg_hist], intent_hist_filename)


def evaluate_intents(intent_results,
                     report_folder,
                     successes_filename,
                     errors_filename,
                     confmat_filename,
                     intent_hist_filename):  # pragma: no cover
    """Creates a confusion matrix and summary statistics for intent predictions.
    Log samples which could not be classified correctly and save them to file.
    Creates a confidence histogram which is saved to file.
    Wrong and correct prediction confidences will be
    plotted in separate bars of the same histogram plot.
    Only considers those examples with a set intent.
    Others are filtered out. Returns a dictionary of containing the
    evaluation result."""

    # remove empty intent targets
    num_examples = len(intent_results)
    intent_results = remove_empty_intent_examples(intent_results)

    logger.info("Intent Evaluation: Only considering those "
                "{} examples that have a defined intent out "
                "of {} examples".format(len(intent_results), num_examples))

    targets, predictions = _targets_predictions_from(intent_results)

    if report_folder:
        report, precision, f1, accuracy = get_evaluation_metrics(
            targets, predictions, output_dict=True)

        report_filename = os.path.join(report_folder, 'intent_report.json')

        save_json(report, report_filename)
        logger.info("Classification report saved to {}."
                    "".format(report_filename))

    else:
        report, precision, f1, accuracy = get_evaluation_metrics(targets,
                                                                 predictions)
        log_evaluation_table(report, precision, f1, accuracy)

    if successes_filename:
        # save classified samples to file for debugging
        collect_nlu_successes(intent_results, successes_filename)

    if errors_filename:
        # log and save misclassified samples to file for debugging
        collect_nlu_errors(intent_results, errors_filename)

    if confmat_filename:
        from sklearn.metrics import confusion_matrix
        from sklearn.utils.multiclass import unique_labels
        import matplotlib.pyplot as plt

        cnf_matrix = confusion_matrix(targets, predictions)
        labels = unique_labels(targets, predictions)
        plot_confusion_matrix(cnf_matrix, classes=labels,
                              title='Intent Confusion matrix',
                              out=confmat_filename)
        plt.show()

        plot_intent_confidences(intent_results,
                                intent_hist_filename)

        plt.show()

    predictions = [
        {
            "text": res.message,
            "intent": res.target,
            "predicted": res.prediction,
            "confidence": res.confidence
        } for res in intent_results
    ]

    return {
        "predictions": predictions,
        "report": report,
        "precision": precision,
        "f1_score": f1,
        "accuracy": accuracy
    }


def merge_labels(aligned_predictions, extractor=None):
    """Concatenates all labels of the aligned predictions.
    Takes the aligned prediction labels which are grouped for each message
    and concatenates them."""

    if extractor:
        label_lists = [ap["extractor_labels"][extractor]
                       for ap in aligned_predictions]
    else:
        label_lists = [ap["target_labels"]
                       for ap in aligned_predictions]

    flattened = list(itertools.chain(*label_lists))
    return np.array(flattened)


def substitute_labels(labels, old, new):
    """Replaces label names in a list of labels."""
    return [new if label == old else label for label in labels]


def evaluate_entities(targets,
                      predictions,
                      tokens,
                      extractors,
                      report_folder):  # pragma: no cover
    """Creates summary statistics for each entity extractor.
    Logs precision, recall, and F1 per entity type for each extractor."""

    aligned_predictions = align_all_entity_predictions(targets, predictions,
                                                       tokens, extractors)
    merged_targets = merge_labels(aligned_predictions)
    merged_targets = substitute_labels(merged_targets, "O", "no_entity")

    result = {}

    for extractor in extractors:
        merged_predictions = merge_labels(aligned_predictions, extractor)
        merged_predictions = substitute_labels(
            merged_predictions, "O", "no_entity")
        logger.info("Evaluation for entity extractor: {} ".format(extractor))
        if report_folder:
            report, precision, f1, accuracy = get_evaluation_metrics(
                merged_targets, merged_predictions, output_dict=True)

            report_filename = extractor + "_report.json"
            extractor_report = os.path.join(report_folder, report_filename)

            save_json(report, extractor_report)
            logger.info("Classification report for '{}' saved to '{}'."
                        "".format(extractor, extractor_report))

        else:
            report, precision, f1, accuracy = get_evaluation_metrics(
                merged_targets, merged_predictions)
            log_evaluation_table(report, precision, f1, accuracy)

        result[extractor] = {
            "report": report,
            "precision": precision,
            "f1_score": f1,
            "accuracy": accuracy
        }

    return result


def is_token_within_entity(token, entity):
    """Checks if a token is within the boundaries of an entity."""
    return determine_intersection(token, entity) == len(token.text)


def does_token_cross_borders(token, entity):
    """Checks if a token crosses the boundaries of an entity."""

    num_intersect = determine_intersection(token, entity)
    return 0 < num_intersect < len(token.text)


def determine_intersection(token, entity):
    """Calculates how many characters a given token and entity share."""

    pos_token = set(range(token.offset, token.end))
    pos_entity = set(range(entity["start"], entity["end"]))
    return len(pos_token.intersection(pos_entity))


def do_entities_overlap(entities):
    """Checks if entities overlap.
    I.e. cross each others start and end boundaries.
    :param entities: list of entities
    :return: boolean
    """

    sorted_entities = sorted(entities, key=lambda e: e["start"])
    for i in range(len(sorted_entities) - 1):
        curr_ent = sorted_entities[i]
        next_ent = sorted_entities[i + 1]
        if (next_ent["start"] < curr_ent["end"] and
                next_ent["entity"] != curr_ent["entity"]):
            return True

    return False


def find_intersecting_entites(token, entities):
    """Finds the entities that intersect with a token.
    :param token: a single token
    :param entities: entities found by a single extractor
    :return: list of entities
    """

    candidates = []
    for e in entities:
        if is_token_within_entity(token, e):
            candidates.append(e)
        elif does_token_cross_borders(token, e):
            candidates.append(e)
            logger.debug("Token boundary error for token {}({}, {}) "
                         "and entity {}"
                         "".format(token.text, token.offset, token.end, e))
    return candidates


def pick_best_entity_fit(token, candidates):
    """Determines the token label given intersecting entities.
    :param token: a single token
    :param candidates: entities found by a single extractor
    :return: entity type
    """

    if len(candidates) == 0:
        return "O"
    elif len(candidates) == 1:
        return candidates[0]["entity"]
    else:
        best_fit = np.argmax([determine_intersection(token, c)
                              for c in candidates])
        return candidates[best_fit]["entity"]


def determine_token_labels(token, entities, extractors):
    """Determines the token label given entities that do not overlap.
    Args:
        token: a single token
        entities: entities found by a single extractor
        extractors: list of extractors
    Returns:
        entity type
    """

    if len(entities) == 0:
        return "O"
    if (not do_extractors_support_overlap(extractors) and
            do_entities_overlap(entities)):
        raise ValueError("The possible entities should not overlap")

    candidates = find_intersecting_entites(token, entities)
    return pick_best_entity_fit(token, candidates)


def do_extractors_support_overlap(extractors):
    """Checks if extractors support overlapping entities
    """
    return extractors is None or CRFEntityExtractor.name not in extractors


def align_entity_predictions(targets, predictions, tokens, extractors):
    """Aligns entity predictions to the message tokens.
    Determines for every token the true label based on the
    prediction targets and the label assigned by each
    single extractor.
    :param targets: list of target entities
    :param predictions: list of predicted entities
    :param tokens: original message tokens
    :param extractors: the entity extractors that should be considered
    :return: dictionary containing the true token labels and token labels
             from the extractors
    """

    true_token_labels = []
    entities_by_extractors = {extractor: [] for extractor in extractors}
    for p in predictions:
        entities_by_extractors[p["extractor"]].append(p)
    extractor_labels = defaultdict(list)
    for t in tokens:
        true_token_labels.append(
            determine_token_labels(t, targets, None))
        for extractor, entities in entities_by_extractors.items():
            extracted = determine_token_labels(t, entities, extractor)
            extractor_labels[extractor].append(extracted)

    return {"target_labels": true_token_labels,
            "extractor_labels": dict(extractor_labels)}


def align_all_entity_predictions(targets, predictions, tokens, extractors):
    """ Aligns entity predictions to the message tokens for the whole dataset
        using align_entity_predictions
    :param targets: list of lists of target entities
    :param predictions: list of lists of predicted entities
    :param tokens: list of original message tokens
    :param extractors: the entity extractors that should be considered
    :return: list of dictionaries containing the true token labels and token
             labels from the extractors
    """

    aligned_predictions = []
    for ts, ps, tks in zip(targets, predictions, tokens):
        aligned_predictions.append(align_entity_predictions(ts, ps, tks,
                                                            extractors))

    return aligned_predictions


def get_intent_targets(test_data):  # pragma: no cover
    """Extracts intent targets from the test data."""
    return [e.get("intent", "") for e in test_data.training_examples]


def get_entity_targets(test_data):
    """Extracts entity targets from the test data."""
    return [e.get("entities", []) for e in test_data.training_examples]


def extract_intent(result):  # pragma: no cover
    """Extracts the intent from a parsing result."""
    return result.get('intent', {}).get('name')


def extract_entities(result):  # pragma: no cover
    """Extracts entities from a parsing result."""
    return result.get('entities', [])


def extract_message(result):  # pragma: no cover
    """Extracts the original message from a parsing result."""
    return result.get('text', {})


def extract_confidence(result):  # pragma: no cover
    """Extracts the confidence from a parsing result."""
    return result.get('intent', {}).get('confidence')


def get_predictions(interpreter, test_data,
                    intent_targets):  # pragma: no cover
    """Runs the model for the test set and extracts intent and entity
        predictions. Returns intent and entity predictions, the
        original messages and the confidences of the predictions"""
    logger.info("Running model for predictions:")

    intent_results, entity_predictions, tokens = [], [], []

    if is_intent_classifier_present(interpreter):
        for e, target in tqdm(zip(test_data.training_examples, intent_targets),
                              total=len(test_data.training_examples)):
            res = interpreter.parse(e.text, only_output_properties=False)

            intent_results.append(IntentEvaluationResult(
                target,
                extract_intent(res),
                extract_message(res),
                extract_confidence(res)))

            entity_predictions.append(extract_entities(res))
            try:
                tokens.append(res["tokens"])
            except KeyError:
                logger.debug("No tokens present, which is fine if you don't"
                             " have a tokenizer in your pipeline")
    else:
        for e in tqdm(test_data.training_examples):
            res = interpreter.parse(e.text, only_output_properties=False)

            entity_predictions.append(extract_entities(res))
            try:
                tokens.append(res["tokens"])
            except KeyError:
                logger.debug("No tokens present, which is fine if you don't"
                             " have a tokenizer in your pipeline")

    return intent_results, entity_predictions, tokens


def get_entity_extractors(interpreter):
    """Finds the names of entity extractors used by the interpreter.
    Processors are removed since they do not
    detect the boundaries themselves."""

    extractors = set([c.name for c in interpreter.pipeline
                      if "entities" in c.provides])
    return extractors - entity_processors


def is_intent_classifier_present(interpreter):
    """Checks whether intent classifier is present"""

    intent_classifier = [c.name for c in interpreter.pipeline
                         if "intent" in c.provides]
    return intent_classifier != []


def combine_extractor_and_dimension_name(extractor, dim):
    """Joins the duckling extractor name with a dimension's name."""
    return "{} ({})".format(extractor, dim)


def get_duckling_dimensions(interpreter, duckling_extractor_name):
    """Gets the activated dimensions of a duckling extractor.
    If there are no activated dimensions, it uses all known
    dimensions as a fallback."""

    component = find_component(interpreter, duckling_extractor_name)
    if component.component_config["dimensions"]:
        return component.component_config["dimensions"]
    else:
        return known_duckling_dimensions


def find_component(interpreter, component_name):
    """Finds a component in a pipeline."""

    for c in interpreter.pipeline:
        if c.name == component_name:
            return c
    return None


def remove_duckling_extractors(extractors):
    """Removes duckling exctractors"""
    used_duckling_extractors = duckling_extractors.intersection(extractors)
    for duckling_extractor in used_duckling_extractors:
        logger.info("Skipping evaluation of {}".format(duckling_extractor))
        extractors.remove(duckling_extractor)

    return extractors


def remove_duckling_entities(entity_predictions):
    """Removes duckling entity predictions"""

    patched_entity_predictions = []
    for entities in entity_predictions:
        patched_entities = []
        for e in entities:
            if e["extractor"] not in duckling_extractors:
                patched_entities.append(e)
        patched_entity_predictions.append(patched_entities)

    return patched_entity_predictions


def run_evaluation(data_path, model,
                   report_folder=None,
                   successes_filename=None,
                   errors_filename='errors.json',
                   confmat_filename=None,
                   intent_hist_filename=None,
                   component_builder=None):  # pragma: no cover
    """Evaluate intent classification and entity extraction."""

    # get the metadata config from the package data
    if isinstance(model, Interpreter):
        interpreter = model
    else:
        interpreter = Interpreter.load(model, component_builder)
    test_data = training_data.load_data(data_path,
                                        interpreter.model_metadata.language)

    extractors = get_entity_extractors(interpreter)

    intent_targets = None
    if is_intent_classifier_present(interpreter):
        intent_targets = get_intent_targets(test_data)

    intent_results, entity_predictions, tokens = get_predictions(
        interpreter, test_data, intent_targets)

    if duckling_extractors.intersection(extractors):
        entity_predictions = remove_duckling_entities(entity_predictions)
        extractors = remove_duckling_extractors(extractors)

    result = {
        "intent_evaluation": None,
        "entity_evaluation": None
    }

    if report_folder:
        utils.create_dir(report_folder)

    if is_intent_classifier_present(interpreter):
        logger.info("Intent evaluation results:")
        result['intent_evaluation'] = evaluate_intents(intent_results,
                                                       report_folder,
                                                       successes_filename,
                                                       errors_filename,
                                                       confmat_filename,
                                                       intent_hist_filename)

    if extractors:
        entity_targets = get_entity_targets(test_data)

        logger.info("Entity evaluation results:")
        result['entity_evaluation'] = evaluate_entities(entity_targets,
                                                        entity_predictions,
                                                        tokens,
                                                        extractors,
                                                        report_folder)

    return result


def generate_folds(n, td):
    """Generates n cross validation folds for training data td."""

    from sklearn.model_selection import StratifiedKFold
    skf = StratifiedKFold(n_splits=n, shuffle=True)
    x = td.intent_examples
    y = [example.get("intent") for example in x]
    for i_fold, (train_index, test_index) in enumerate(skf.split(x, y)):
        logger.debug("Fold: {}".format(i_fold))
        train = [x[i] for i in train_index]
        test = [x[i] for i in test_index]
        yield (TrainingData(training_examples=train,
                            entity_synonyms=td.entity_synonyms,
                            regex_features=td.regex_features),
               TrainingData(training_examples=test,
                            entity_synonyms=td.entity_synonyms,
                            regex_features=td.regex_features))


def combine_result(intent_results, entity_results, interpreter, data):
    """Combines intent and entity result for crossvalidation folds"""

    intent_current_result, entity_current_result = compute_metrics(interpreter,
                                                                   data)

    intent_results = {k: v + intent_results[k]
                      for k, v in intent_current_result.items()}

    for k, v in entity_current_result.items():
        entity_results[k] = {key: val + entity_results[k][key]
                             for key, val in v.items()}

    return intent_results, entity_results


def run_cv_evaluation(data: TrainingData,
                      n_folds: int,
                      nlu_config: RasaNLUModelConfig) -> CVEvaluationResult:
    """Stratified cross validation on data
    :param data: Training Data
    :param n_folds: integer, number of cv folds
    :param nlu_config: nlu config file
    :return: dictionary with key, list structure, where each entry in list
              corresponds to the relevant result for one fold
    """
    from collections import defaultdict
    import tempfile

    trainer = Trainer(nlu_config)
    intent_train_results = defaultdict(list)
    intent_test_results = defaultdict(list)
    entity_train_results = defaultdict(lambda: defaultdict(list))
    entity_test_results = defaultdict(lambda: defaultdict(list))
    tmp_dir = tempfile.mkdtemp()

    for train, test in generate_folds(n_folds, data):
        interpreter = trainer.train(train)

        # calculate train accuracy
        intent_train_results, entity_train_results = combine_result(
            intent_train_results, entity_train_results, interpreter, train)
        intent_test_results, entity_test_results = combine_result(
            intent_test_results, entity_test_results, interpreter, test)

    shutil.rmtree(tmp_dir, ignore_errors=True)

    return (CVEvaluationResult(dict(intent_train_results),
                               dict(intent_test_results)),
            CVEvaluationResult(dict(entity_train_results),
                               dict(entity_test_results)))


def _targets_predictions_from(intent_results):
    return zip(*[(r.target, r.prediction) for r in intent_results])


def compute_metrics(interpreter, corpus):
    """Computes metrics for intent classification and entity extraction."""
    intent_targets = get_intent_targets(corpus)
    intent_results, entity_predictions, tokens = get_predictions(
        interpreter, corpus, intent_targets)
    intent_results = remove_empty_intent_examples(intent_results)

    intent_metrics = _compute_intent_metrics(intent_results,
                                             interpreter, corpus)
    entity_metrics = _compute_entity_metrics(entity_predictions, tokens,
                                             interpreter, corpus)

    return intent_metrics, entity_metrics


def _compute_intent_metrics(intent_results, interpreter, corpus):
    """Computes intent evaluation metrics for a given corpus and
    returns the results
    """
    # compute fold metrics
    targets, predictions = _targets_predictions_from(intent_results)
    _, precision, f1, accuracy = get_evaluation_metrics(targets, predictions)

    return {"Accuracy": [accuracy], "F1-score": [f1], "Precision": [precision]}


def _compute_entity_metrics(entity_predictions, tokens, interpreter, corpus):
    """Computes entity evaluation metrics for a given corpus and
    returns the results
    """
    entity_results = defaultdict(lambda: defaultdict(list))
    extractors = get_entity_extractors(interpreter)

    if duckling_extractors.intersection(extractors):
        entity_predictions = remove_duckling_entities(entity_predictions)
        extractors = remove_duckling_extractors(extractors)

    if not extractors:
        return entity_results

    entity_targets = get_entity_targets(corpus)

    aligned_predictions = align_all_entity_predictions(entity_targets,
                                                       entity_predictions,
                                                       tokens, extractors)

    merged_targets = merge_labels(aligned_predictions)
    merged_targets = substitute_labels(merged_targets, "O", "no_entity")

    for extractor in extractors:
        merged_predictions = merge_labels(aligned_predictions, extractor)
        merged_predictions = substitute_labels(merged_predictions, "O",
                                               "no_entity")
        _, precision, f1, accuracy = get_evaluation_metrics(merged_targets,
                                                            merged_predictions)
        entity_results[extractor]["Accuracy"].append(accuracy)
        entity_results[extractor]["F1-score"].append(f1)
        entity_results[extractor]["Precision"].append(precision)

    return entity_results


def return_results(results, dataset_name):
    """Returns results of crossvalidation
    :param results: dictionary of results returned from cv
    :param dataset_name: string of which dataset the results are from, e.g.
                    test/train
    """

    for k, v in results.items():
        logger.info("{} {}: {:.3f} ({:.3f})".format(dataset_name, k,
                                                    np.mean(v),
                                                    np.std(v)))


def return_entity_results(results, dataset_name):
    """Returns entity results of crossvalidation
    :param results: dictionary of dictionaries of results returned from cv
    :param dataset_name: string of which dataset the results are from, e.g.
                    test/train
    """
    for extractor, result in results.items():
        logger.info("Entity extractor: {}".format(extractor))
        return_results(result, dataset_name)


def main():
    parser = create_argument_parser()
    cmdline_args = parser.parse_args()
    utils.configure_colored_logging(cmdline_args.loglevel)

    if cmdline_args.mode == "crossvalidation":

        # TODO: move parsing into sub parser
        # manual check argument dependency
        if cmdline_args.model is not None:
            parser.error("Crossvalidation will train a new model "
                         "- do not specify external model.")

        if cmdline_args.config is None:
            parser.error("Crossvalidation will train a new model "
                         "you need to specify a model configuration.")

        nlu_config = config.load(cmdline_args.config)
        data = training_data.load_data(cmdline_args.data)
        data = drop_intents_below_freq(data, cutoff=5)
        results, entity_results = run_cv_evaluation(
            data, int(cmdline_args.folds), nlu_config)
        logger.info("CV evaluation (n={})".format(cmdline_args.folds))

        if any(results):
            logger.info("Intent evaluation results")
            return_results(results.train, "train")
            return_results(results.test, "test")
        if any(entity_results):
            logger.info("Entity evaluation results")
            return_entity_results(entity_results.train, "train")
            return_entity_results(entity_results.test, "test")

    elif cmdline_args.mode == "evaluation":
        run_evaluation(cmdline_args.data,
                       cmdline_args.model,
                       cmdline_args.report,
                       cmdline_args.successes,
                       cmdline_args.errors,
                       cmdline_args.confmat,
                       cmdline_args.histogram)

    logger.info("Finished evaluation")


=======
>>>>>>> 66e12d89
if __name__ == '__main__':  # pragma: no cover
    logger.warning("Calling `rasa_nlu.evaluate` is deprecated. "
                   "Please use `rasa_nlu.test` instead.")
    main()<|MERGE_RESOLUTION|>--- conflicted
+++ resolved
@@ -1,984 +1,9 @@
 import logging
-<<<<<<< HEAD
-import numpy as np
-import shutil
-from typing import List, Optional, Text
-from tqdm import tqdm
-=======
->>>>>>> 66e12d89
 
 from rasa_nlu.test import main
 
 logger = logging.getLogger(__name__)
 
-<<<<<<< HEAD
-duckling_extractors = {"ner_duckling_http"}
-
-known_duckling_dimensions = {"amount-of-money", "distance", "duration",
-                             "email", "number",
-                             "ordinal", "phone-number", "timezone",
-                             "temperature", "time", "url", "volume"}
-
-entity_processors = {"ner_synonyms"}
-
-CVEvaluationResult = namedtuple('Results', 'train test')
-
-IntentEvaluationResult = namedtuple('IntentEvaluationResult',
-                                    'target '
-                                    'prediction '
-                                    'message '
-                                    'confidence')
-
-
-def create_argument_parser():
-    import argparse
-    parser = argparse.ArgumentParser(
-        description='evaluate a Rasa NLU pipeline with cross '
-                    'validation or on external data')
-
-    parser.add_argument('-d', '--data', required=True,
-                        help="file containing training/evaluation data")
-
-    parser.add_argument('--mode', default="evaluation",
-                        help="evaluation|crossvalidation (evaluate "
-                             "pretrained model or train model "
-                             "by crossvalidation)")
-
-    # todo: make the two different modes two subparsers
-    parser.add_argument('-c', '--config',
-                        help="model configuration file (crossvalidation only)")
-
-    parser.add_argument('-m', '--model', required=False,
-                        help="path to model (evaluation only)")
-
-    parser.add_argument('-f', '--folds', required=False, default=10,
-                        help="number of CV folds (crossvalidation only)")
-
-    parser.add_argument('--report', required=False, nargs='?',
-                        const="reports", default=False,
-                        help="output path to save the intent/entity"
-                             "metrics report")
-
-    parser.add_argument('--successes', required=False, nargs='?',
-                        const="successes.json", default=False,
-                        help="output path to save successful predictions")
-
-    parser.add_argument('--errors', required=False, default="errors.json",
-                        help="output path to save model errors")
-
-    parser.add_argument('--histogram', required=False, default="hist.png",
-                        help="output path for the confidence histogram")
-
-    parser.add_argument('--confmat', required=False, default="confmat.png",
-                        help="output path for the confusion matrix plot")
-
-    utils.add_logging_option_arguments(parser, default=logging.INFO)
-
-    return parser
-
-
-def plot_confusion_matrix(cm,
-                          classes,
-                          normalize=False,
-                          title='Confusion matrix',
-                          cmap=None,
-                          zmin=1,
-                          out=None) -> None:  # pragma: no cover
-    """Print and plot the confusion matrix for the intent classification.
-    Normalization can be applied by setting `normalize=True`."""
-    import matplotlib.pyplot as plt
-    from matplotlib.colors import LogNorm
-
-    zmax = cm.max()
-    plt.clf()
-    if not cmap:
-        cmap = plt.cm.Blues
-    plt.imshow(cm, interpolation='nearest', cmap=cmap,
-               aspect='auto', norm=LogNorm(vmin=zmin, vmax=zmax))
-    plt.title(title)
-    plt.colorbar()
-    tick_marks = np.arange(len(classes))
-    plt.xticks(tick_marks, classes, rotation=90)
-    plt.yticks(tick_marks, classes)
-
-    if normalize:
-        cm = cm.astype('float') / cm.sum(axis=1)[:, np.newaxis]
-        logger.info("Normalized confusion matrix: \n{}".format(cm))
-    else:
-        logger.info("Confusion matrix, without normalization: \n{}".format(cm))
-
-    thresh = cm.max() / 2.
-    for i, j in itertools.product(range(cm.shape[0]), range(cm.shape[1])):
-        plt.text(j, i, cm[i, j],
-                 horizontalalignment="center",
-                 color="white" if cm[i, j] > thresh else "black")
-
-    plt.ylabel('True label')
-    plt.xlabel('Predicted label')
-
-    # save confusion matrix to file before showing it
-    if out:
-        fig = plt.gcf()
-        fig.set_size_inches(20, 20)
-        fig.savefig(out, bbox_inches='tight')
-
-
-def plot_histogram(hist_data: List[List[float]],
-                   out: Optional[Text] = None
-                   ) -> None:  # pragma: no cover
-    """Plot a histogram of the confidence distribution of the predictions in
-    two columns.
-    Wine-ish colour for the confidences of hits.
-    Blue-ish colour for the confidences of misses.
-    Saves the plot to a file."""
-    import matplotlib.pyplot as plt
-
-    colors = ['#009292', '#920000']  #
-    bins = [0.05 * i for i in range(1, 21)]
-
-    plt.xlim([0, 1])
-    plt.hist(hist_data, bins=bins, color=colors)
-    plt.xticks(bins)
-    plt.title('Intent Prediction Confidence Distribution')
-    plt.xlabel('Confidence')
-    plt.ylabel('Number of Samples')
-    plt.legend(['hits', 'misses'])
-
-    if out:
-        fig = plt.gcf()
-        fig.set_size_inches(10, 10)
-        fig.savefig(out, bbox_inches='tight')
-
-
-def log_evaluation_table(report: Text,
-                         precision: float,
-                         f1: float,
-                         accuracy: float
-                         ) -> None:  # pragma: no cover
-    """Log the sklearn evaluation metrics."""
-
-    logger.info("F1-Score:  {}".format(f1))
-    logger.info("Precision: {}".format(precision))
-    logger.info("Accuracy:  {}".format(accuracy))
-    logger.info("Classification report: \n{}".format(report))
-
-
-def get_evaluation_metrics(targets, predictions, output_dict=False):
-    """Compute the f1, precision, accuracy and summary report from sklearn."""
-    from sklearn import metrics
-
-    targets = clean_intent_labels(targets)
-    predictions = clean_intent_labels(predictions)
-
-    report = metrics.classification_report(targets, predictions,
-                                           output_dict=output_dict)
-    precision = metrics.precision_score(targets, predictions,
-                                        average='weighted')
-    f1 = metrics.f1_score(targets, predictions, average='weighted')
-    accuracy = metrics.accuracy_score(targets, predictions)
-
-    return report, precision, f1, accuracy
-
-
-def remove_empty_intent_examples(intent_results):
-    """Remove those examples without an intent."""
-
-    filtered = []
-    for r in intent_results:
-        # substitute None values with empty string
-        # to enable sklearn evaluation
-        if r.prediction is None:
-            r = r._replace(prediction="")
-
-        if r.target != "" and r.target is not None:
-            filtered.append(r)
-
-    return filtered
-
-
-def clean_intent_labels(labels):
-    """Get rid of `None` intents. sklearn metrics do not support them."""
-    return [l if l is not None else "" for l in labels]
-
-
-def drop_intents_below_freq(td: TrainingData, cutoff: int = 5):
-    """Remove intent groups with less than cutoff instances."""
-
-    logger.debug(
-        "Raw data intent examples: {}".format(len(td.intent_examples)))
-    keep_examples = [ex
-                     for ex in td.intent_examples
-                     if td.examples_per_intent[ex.get("intent")] >= cutoff]
-
-    return TrainingData(keep_examples, td.entity_synonyms, td.regex_features)
-
-
-def save_json(data, filename):
-    """Write out nlu classification to a file."""
-
-    utils.write_to_file(filename,
-                        json.dumps(data, indent=4, ensure_ascii=False))
-
-
-def collect_nlu_successes(intent_results, successes_filename):
-    """Log messages which result in successful predictions
-    and save them to file"""
-
-    successes = [{"text": r.message,
-                  "intent": r.target,
-                  "intent_prediction": {"name": r.prediction,
-                                        "confidence": r.confidence}}
-                 for r in intent_results if r.target == r.prediction]
-
-    if successes:
-        save_json(successes, successes_filename)
-        logger.info("Model prediction successes saved to {}."
-                    .format(successes_filename))
-        logger.debug("\n\nSuccessfully predicted the following"
-                     "intents: \n{}".format(successes))
-    else:
-        logger.info("Your model made no successful predictions")
-
-
-def collect_nlu_errors(intent_results, errors_filename):
-    """Log messages which result in wrong predictions and save them to file"""
-
-    errors = [{"text": r.message,
-               "intent": r.target,
-               "intent_prediction": {"name": r.prediction,
-                                     "confidence": r.confidence}}
-              for r in intent_results if r.target != r.prediction]
-
-    if errors:
-        save_json(errors, errors_filename)
-        logger.info("Model prediction errors saved to {}."
-                    .format(errors_filename))
-        logger.debug("\n\nThese intent examples could not be classified "
-                     "correctly: \n{}".format(errors))
-    else:
-        logger.info("Your model made no errors")
-
-
-def plot_intent_confidences(intent_results, intent_hist_filename):
-    import matplotlib.pyplot as plt
-    # create histogram of confidence distribution, save to file and display
-    plt.gcf().clear()
-    pos_hist = [
-        r.confidence
-        for r in intent_results if r.target == r.prediction]
-
-    neg_hist = [
-        r.confidence
-        for r in intent_results if r.target != r.prediction]
-
-    plot_histogram([pos_hist, neg_hist], intent_hist_filename)
-
-
-def evaluate_intents(intent_results,
-                     report_folder,
-                     successes_filename,
-                     errors_filename,
-                     confmat_filename,
-                     intent_hist_filename):  # pragma: no cover
-    """Creates a confusion matrix and summary statistics for intent predictions.
-    Log samples which could not be classified correctly and save them to file.
-    Creates a confidence histogram which is saved to file.
-    Wrong and correct prediction confidences will be
-    plotted in separate bars of the same histogram plot.
-    Only considers those examples with a set intent.
-    Others are filtered out. Returns a dictionary of containing the
-    evaluation result."""
-
-    # remove empty intent targets
-    num_examples = len(intent_results)
-    intent_results = remove_empty_intent_examples(intent_results)
-
-    logger.info("Intent Evaluation: Only considering those "
-                "{} examples that have a defined intent out "
-                "of {} examples".format(len(intent_results), num_examples))
-
-    targets, predictions = _targets_predictions_from(intent_results)
-
-    if report_folder:
-        report, precision, f1, accuracy = get_evaluation_metrics(
-            targets, predictions, output_dict=True)
-
-        report_filename = os.path.join(report_folder, 'intent_report.json')
-
-        save_json(report, report_filename)
-        logger.info("Classification report saved to {}."
-                    "".format(report_filename))
-
-    else:
-        report, precision, f1, accuracy = get_evaluation_metrics(targets,
-                                                                 predictions)
-        log_evaluation_table(report, precision, f1, accuracy)
-
-    if successes_filename:
-        # save classified samples to file for debugging
-        collect_nlu_successes(intent_results, successes_filename)
-
-    if errors_filename:
-        # log and save misclassified samples to file for debugging
-        collect_nlu_errors(intent_results, errors_filename)
-
-    if confmat_filename:
-        from sklearn.metrics import confusion_matrix
-        from sklearn.utils.multiclass import unique_labels
-        import matplotlib.pyplot as plt
-
-        cnf_matrix = confusion_matrix(targets, predictions)
-        labels = unique_labels(targets, predictions)
-        plot_confusion_matrix(cnf_matrix, classes=labels,
-                              title='Intent Confusion matrix',
-                              out=confmat_filename)
-        plt.show()
-
-        plot_intent_confidences(intent_results,
-                                intent_hist_filename)
-
-        plt.show()
-
-    predictions = [
-        {
-            "text": res.message,
-            "intent": res.target,
-            "predicted": res.prediction,
-            "confidence": res.confidence
-        } for res in intent_results
-    ]
-
-    return {
-        "predictions": predictions,
-        "report": report,
-        "precision": precision,
-        "f1_score": f1,
-        "accuracy": accuracy
-    }
-
-
-def merge_labels(aligned_predictions, extractor=None):
-    """Concatenates all labels of the aligned predictions.
-    Takes the aligned prediction labels which are grouped for each message
-    and concatenates them."""
-
-    if extractor:
-        label_lists = [ap["extractor_labels"][extractor]
-                       for ap in aligned_predictions]
-    else:
-        label_lists = [ap["target_labels"]
-                       for ap in aligned_predictions]
-
-    flattened = list(itertools.chain(*label_lists))
-    return np.array(flattened)
-
-
-def substitute_labels(labels, old, new):
-    """Replaces label names in a list of labels."""
-    return [new if label == old else label for label in labels]
-
-
-def evaluate_entities(targets,
-                      predictions,
-                      tokens,
-                      extractors,
-                      report_folder):  # pragma: no cover
-    """Creates summary statistics for each entity extractor.
-    Logs precision, recall, and F1 per entity type for each extractor."""
-
-    aligned_predictions = align_all_entity_predictions(targets, predictions,
-                                                       tokens, extractors)
-    merged_targets = merge_labels(aligned_predictions)
-    merged_targets = substitute_labels(merged_targets, "O", "no_entity")
-
-    result = {}
-
-    for extractor in extractors:
-        merged_predictions = merge_labels(aligned_predictions, extractor)
-        merged_predictions = substitute_labels(
-            merged_predictions, "O", "no_entity")
-        logger.info("Evaluation for entity extractor: {} ".format(extractor))
-        if report_folder:
-            report, precision, f1, accuracy = get_evaluation_metrics(
-                merged_targets, merged_predictions, output_dict=True)
-
-            report_filename = extractor + "_report.json"
-            extractor_report = os.path.join(report_folder, report_filename)
-
-            save_json(report, extractor_report)
-            logger.info("Classification report for '{}' saved to '{}'."
-                        "".format(extractor, extractor_report))
-
-        else:
-            report, precision, f1, accuracy = get_evaluation_metrics(
-                merged_targets, merged_predictions)
-            log_evaluation_table(report, precision, f1, accuracy)
-
-        result[extractor] = {
-            "report": report,
-            "precision": precision,
-            "f1_score": f1,
-            "accuracy": accuracy
-        }
-
-    return result
-
-
-def is_token_within_entity(token, entity):
-    """Checks if a token is within the boundaries of an entity."""
-    return determine_intersection(token, entity) == len(token.text)
-
-
-def does_token_cross_borders(token, entity):
-    """Checks if a token crosses the boundaries of an entity."""
-
-    num_intersect = determine_intersection(token, entity)
-    return 0 < num_intersect < len(token.text)
-
-
-def determine_intersection(token, entity):
-    """Calculates how many characters a given token and entity share."""
-
-    pos_token = set(range(token.offset, token.end))
-    pos_entity = set(range(entity["start"], entity["end"]))
-    return len(pos_token.intersection(pos_entity))
-
-
-def do_entities_overlap(entities):
-    """Checks if entities overlap.
-    I.e. cross each others start and end boundaries.
-    :param entities: list of entities
-    :return: boolean
-    """
-
-    sorted_entities = sorted(entities, key=lambda e: e["start"])
-    for i in range(len(sorted_entities) - 1):
-        curr_ent = sorted_entities[i]
-        next_ent = sorted_entities[i + 1]
-        if (next_ent["start"] < curr_ent["end"] and
-                next_ent["entity"] != curr_ent["entity"]):
-            return True
-
-    return False
-
-
-def find_intersecting_entites(token, entities):
-    """Finds the entities that intersect with a token.
-    :param token: a single token
-    :param entities: entities found by a single extractor
-    :return: list of entities
-    """
-
-    candidates = []
-    for e in entities:
-        if is_token_within_entity(token, e):
-            candidates.append(e)
-        elif does_token_cross_borders(token, e):
-            candidates.append(e)
-            logger.debug("Token boundary error for token {}({}, {}) "
-                         "and entity {}"
-                         "".format(token.text, token.offset, token.end, e))
-    return candidates
-
-
-def pick_best_entity_fit(token, candidates):
-    """Determines the token label given intersecting entities.
-    :param token: a single token
-    :param candidates: entities found by a single extractor
-    :return: entity type
-    """
-
-    if len(candidates) == 0:
-        return "O"
-    elif len(candidates) == 1:
-        return candidates[0]["entity"]
-    else:
-        best_fit = np.argmax([determine_intersection(token, c)
-                              for c in candidates])
-        return candidates[best_fit]["entity"]
-
-
-def determine_token_labels(token, entities, extractors):
-    """Determines the token label given entities that do not overlap.
-    Args:
-        token: a single token
-        entities: entities found by a single extractor
-        extractors: list of extractors
-    Returns:
-        entity type
-    """
-
-    if len(entities) == 0:
-        return "O"
-    if (not do_extractors_support_overlap(extractors) and
-            do_entities_overlap(entities)):
-        raise ValueError("The possible entities should not overlap")
-
-    candidates = find_intersecting_entites(token, entities)
-    return pick_best_entity_fit(token, candidates)
-
-
-def do_extractors_support_overlap(extractors):
-    """Checks if extractors support overlapping entities
-    """
-    return extractors is None or CRFEntityExtractor.name not in extractors
-
-
-def align_entity_predictions(targets, predictions, tokens, extractors):
-    """Aligns entity predictions to the message tokens.
-    Determines for every token the true label based on the
-    prediction targets and the label assigned by each
-    single extractor.
-    :param targets: list of target entities
-    :param predictions: list of predicted entities
-    :param tokens: original message tokens
-    :param extractors: the entity extractors that should be considered
-    :return: dictionary containing the true token labels and token labels
-             from the extractors
-    """
-
-    true_token_labels = []
-    entities_by_extractors = {extractor: [] for extractor in extractors}
-    for p in predictions:
-        entities_by_extractors[p["extractor"]].append(p)
-    extractor_labels = defaultdict(list)
-    for t in tokens:
-        true_token_labels.append(
-            determine_token_labels(t, targets, None))
-        for extractor, entities in entities_by_extractors.items():
-            extracted = determine_token_labels(t, entities, extractor)
-            extractor_labels[extractor].append(extracted)
-
-    return {"target_labels": true_token_labels,
-            "extractor_labels": dict(extractor_labels)}
-
-
-def align_all_entity_predictions(targets, predictions, tokens, extractors):
-    """ Aligns entity predictions to the message tokens for the whole dataset
-        using align_entity_predictions
-    :param targets: list of lists of target entities
-    :param predictions: list of lists of predicted entities
-    :param tokens: list of original message tokens
-    :param extractors: the entity extractors that should be considered
-    :return: list of dictionaries containing the true token labels and token
-             labels from the extractors
-    """
-
-    aligned_predictions = []
-    for ts, ps, tks in zip(targets, predictions, tokens):
-        aligned_predictions.append(align_entity_predictions(ts, ps, tks,
-                                                            extractors))
-
-    return aligned_predictions
-
-
-def get_intent_targets(test_data):  # pragma: no cover
-    """Extracts intent targets from the test data."""
-    return [e.get("intent", "") for e in test_data.training_examples]
-
-
-def get_entity_targets(test_data):
-    """Extracts entity targets from the test data."""
-    return [e.get("entities", []) for e in test_data.training_examples]
-
-
-def extract_intent(result):  # pragma: no cover
-    """Extracts the intent from a parsing result."""
-    return result.get('intent', {}).get('name')
-
-
-def extract_entities(result):  # pragma: no cover
-    """Extracts entities from a parsing result."""
-    return result.get('entities', [])
-
-
-def extract_message(result):  # pragma: no cover
-    """Extracts the original message from a parsing result."""
-    return result.get('text', {})
-
-
-def extract_confidence(result):  # pragma: no cover
-    """Extracts the confidence from a parsing result."""
-    return result.get('intent', {}).get('confidence')
-
-
-def get_predictions(interpreter, test_data,
-                    intent_targets):  # pragma: no cover
-    """Runs the model for the test set and extracts intent and entity
-        predictions. Returns intent and entity predictions, the
-        original messages and the confidences of the predictions"""
-    logger.info("Running model for predictions:")
-
-    intent_results, entity_predictions, tokens = [], [], []
-
-    if is_intent_classifier_present(interpreter):
-        for e, target in tqdm(zip(test_data.training_examples, intent_targets),
-                              total=len(test_data.training_examples)):
-            res = interpreter.parse(e.text, only_output_properties=False)
-
-            intent_results.append(IntentEvaluationResult(
-                target,
-                extract_intent(res),
-                extract_message(res),
-                extract_confidence(res)))
-
-            entity_predictions.append(extract_entities(res))
-            try:
-                tokens.append(res["tokens"])
-            except KeyError:
-                logger.debug("No tokens present, which is fine if you don't"
-                             " have a tokenizer in your pipeline")
-    else:
-        for e in tqdm(test_data.training_examples):
-            res = interpreter.parse(e.text, only_output_properties=False)
-
-            entity_predictions.append(extract_entities(res))
-            try:
-                tokens.append(res["tokens"])
-            except KeyError:
-                logger.debug("No tokens present, which is fine if you don't"
-                             " have a tokenizer in your pipeline")
-
-    return intent_results, entity_predictions, tokens
-
-
-def get_entity_extractors(interpreter):
-    """Finds the names of entity extractors used by the interpreter.
-    Processors are removed since they do not
-    detect the boundaries themselves."""
-
-    extractors = set([c.name for c in interpreter.pipeline
-                      if "entities" in c.provides])
-    return extractors - entity_processors
-
-
-def is_intent_classifier_present(interpreter):
-    """Checks whether intent classifier is present"""
-
-    intent_classifier = [c.name for c in interpreter.pipeline
-                         if "intent" in c.provides]
-    return intent_classifier != []
-
-
-def combine_extractor_and_dimension_name(extractor, dim):
-    """Joins the duckling extractor name with a dimension's name."""
-    return "{} ({})".format(extractor, dim)
-
-
-def get_duckling_dimensions(interpreter, duckling_extractor_name):
-    """Gets the activated dimensions of a duckling extractor.
-    If there are no activated dimensions, it uses all known
-    dimensions as a fallback."""
-
-    component = find_component(interpreter, duckling_extractor_name)
-    if component.component_config["dimensions"]:
-        return component.component_config["dimensions"]
-    else:
-        return known_duckling_dimensions
-
-
-def find_component(interpreter, component_name):
-    """Finds a component in a pipeline."""
-
-    for c in interpreter.pipeline:
-        if c.name == component_name:
-            return c
-    return None
-
-
-def remove_duckling_extractors(extractors):
-    """Removes duckling exctractors"""
-    used_duckling_extractors = duckling_extractors.intersection(extractors)
-    for duckling_extractor in used_duckling_extractors:
-        logger.info("Skipping evaluation of {}".format(duckling_extractor))
-        extractors.remove(duckling_extractor)
-
-    return extractors
-
-
-def remove_duckling_entities(entity_predictions):
-    """Removes duckling entity predictions"""
-
-    patched_entity_predictions = []
-    for entities in entity_predictions:
-        patched_entities = []
-        for e in entities:
-            if e["extractor"] not in duckling_extractors:
-                patched_entities.append(e)
-        patched_entity_predictions.append(patched_entities)
-
-    return patched_entity_predictions
-
-
-def run_evaluation(data_path, model,
-                   report_folder=None,
-                   successes_filename=None,
-                   errors_filename='errors.json',
-                   confmat_filename=None,
-                   intent_hist_filename=None,
-                   component_builder=None):  # pragma: no cover
-    """Evaluate intent classification and entity extraction."""
-
-    # get the metadata config from the package data
-    if isinstance(model, Interpreter):
-        interpreter = model
-    else:
-        interpreter = Interpreter.load(model, component_builder)
-    test_data = training_data.load_data(data_path,
-                                        interpreter.model_metadata.language)
-
-    extractors = get_entity_extractors(interpreter)
-
-    intent_targets = None
-    if is_intent_classifier_present(interpreter):
-        intent_targets = get_intent_targets(test_data)
-
-    intent_results, entity_predictions, tokens = get_predictions(
-        interpreter, test_data, intent_targets)
-
-    if duckling_extractors.intersection(extractors):
-        entity_predictions = remove_duckling_entities(entity_predictions)
-        extractors = remove_duckling_extractors(extractors)
-
-    result = {
-        "intent_evaluation": None,
-        "entity_evaluation": None
-    }
-
-    if report_folder:
-        utils.create_dir(report_folder)
-
-    if is_intent_classifier_present(interpreter):
-        logger.info("Intent evaluation results:")
-        result['intent_evaluation'] = evaluate_intents(intent_results,
-                                                       report_folder,
-                                                       successes_filename,
-                                                       errors_filename,
-                                                       confmat_filename,
-                                                       intent_hist_filename)
-
-    if extractors:
-        entity_targets = get_entity_targets(test_data)
-
-        logger.info("Entity evaluation results:")
-        result['entity_evaluation'] = evaluate_entities(entity_targets,
-                                                        entity_predictions,
-                                                        tokens,
-                                                        extractors,
-                                                        report_folder)
-
-    return result
-
-
-def generate_folds(n, td):
-    """Generates n cross validation folds for training data td."""
-
-    from sklearn.model_selection import StratifiedKFold
-    skf = StratifiedKFold(n_splits=n, shuffle=True)
-    x = td.intent_examples
-    y = [example.get("intent") for example in x]
-    for i_fold, (train_index, test_index) in enumerate(skf.split(x, y)):
-        logger.debug("Fold: {}".format(i_fold))
-        train = [x[i] for i in train_index]
-        test = [x[i] for i in test_index]
-        yield (TrainingData(training_examples=train,
-                            entity_synonyms=td.entity_synonyms,
-                            regex_features=td.regex_features),
-               TrainingData(training_examples=test,
-                            entity_synonyms=td.entity_synonyms,
-                            regex_features=td.regex_features))
-
-
-def combine_result(intent_results, entity_results, interpreter, data):
-    """Combines intent and entity result for crossvalidation folds"""
-
-    intent_current_result, entity_current_result = compute_metrics(interpreter,
-                                                                   data)
-
-    intent_results = {k: v + intent_results[k]
-                      for k, v in intent_current_result.items()}
-
-    for k, v in entity_current_result.items():
-        entity_results[k] = {key: val + entity_results[k][key]
-                             for key, val in v.items()}
-
-    return intent_results, entity_results
-
-
-def run_cv_evaluation(data: TrainingData,
-                      n_folds: int,
-                      nlu_config: RasaNLUModelConfig) -> CVEvaluationResult:
-    """Stratified cross validation on data
-    :param data: Training Data
-    :param n_folds: integer, number of cv folds
-    :param nlu_config: nlu config file
-    :return: dictionary with key, list structure, where each entry in list
-              corresponds to the relevant result for one fold
-    """
-    from collections import defaultdict
-    import tempfile
-
-    trainer = Trainer(nlu_config)
-    intent_train_results = defaultdict(list)
-    intent_test_results = defaultdict(list)
-    entity_train_results = defaultdict(lambda: defaultdict(list))
-    entity_test_results = defaultdict(lambda: defaultdict(list))
-    tmp_dir = tempfile.mkdtemp()
-
-    for train, test in generate_folds(n_folds, data):
-        interpreter = trainer.train(train)
-
-        # calculate train accuracy
-        intent_train_results, entity_train_results = combine_result(
-            intent_train_results, entity_train_results, interpreter, train)
-        intent_test_results, entity_test_results = combine_result(
-            intent_test_results, entity_test_results, interpreter, test)
-
-    shutil.rmtree(tmp_dir, ignore_errors=True)
-
-    return (CVEvaluationResult(dict(intent_train_results),
-                               dict(intent_test_results)),
-            CVEvaluationResult(dict(entity_train_results),
-                               dict(entity_test_results)))
-
-
-def _targets_predictions_from(intent_results):
-    return zip(*[(r.target, r.prediction) for r in intent_results])
-
-
-def compute_metrics(interpreter, corpus):
-    """Computes metrics for intent classification and entity extraction."""
-    intent_targets = get_intent_targets(corpus)
-    intent_results, entity_predictions, tokens = get_predictions(
-        interpreter, corpus, intent_targets)
-    intent_results = remove_empty_intent_examples(intent_results)
-
-    intent_metrics = _compute_intent_metrics(intent_results,
-                                             interpreter, corpus)
-    entity_metrics = _compute_entity_metrics(entity_predictions, tokens,
-                                             interpreter, corpus)
-
-    return intent_metrics, entity_metrics
-
-
-def _compute_intent_metrics(intent_results, interpreter, corpus):
-    """Computes intent evaluation metrics for a given corpus and
-    returns the results
-    """
-    # compute fold metrics
-    targets, predictions = _targets_predictions_from(intent_results)
-    _, precision, f1, accuracy = get_evaluation_metrics(targets, predictions)
-
-    return {"Accuracy": [accuracy], "F1-score": [f1], "Precision": [precision]}
-
-
-def _compute_entity_metrics(entity_predictions, tokens, interpreter, corpus):
-    """Computes entity evaluation metrics for a given corpus and
-    returns the results
-    """
-    entity_results = defaultdict(lambda: defaultdict(list))
-    extractors = get_entity_extractors(interpreter)
-
-    if duckling_extractors.intersection(extractors):
-        entity_predictions = remove_duckling_entities(entity_predictions)
-        extractors = remove_duckling_extractors(extractors)
-
-    if not extractors:
-        return entity_results
-
-    entity_targets = get_entity_targets(corpus)
-
-    aligned_predictions = align_all_entity_predictions(entity_targets,
-                                                       entity_predictions,
-                                                       tokens, extractors)
-
-    merged_targets = merge_labels(aligned_predictions)
-    merged_targets = substitute_labels(merged_targets, "O", "no_entity")
-
-    for extractor in extractors:
-        merged_predictions = merge_labels(aligned_predictions, extractor)
-        merged_predictions = substitute_labels(merged_predictions, "O",
-                                               "no_entity")
-        _, precision, f1, accuracy = get_evaluation_metrics(merged_targets,
-                                                            merged_predictions)
-        entity_results[extractor]["Accuracy"].append(accuracy)
-        entity_results[extractor]["F1-score"].append(f1)
-        entity_results[extractor]["Precision"].append(precision)
-
-    return entity_results
-
-
-def return_results(results, dataset_name):
-    """Returns results of crossvalidation
-    :param results: dictionary of results returned from cv
-    :param dataset_name: string of which dataset the results are from, e.g.
-                    test/train
-    """
-
-    for k, v in results.items():
-        logger.info("{} {}: {:.3f} ({:.3f})".format(dataset_name, k,
-                                                    np.mean(v),
-                                                    np.std(v)))
-
-
-def return_entity_results(results, dataset_name):
-    """Returns entity results of crossvalidation
-    :param results: dictionary of dictionaries of results returned from cv
-    :param dataset_name: string of which dataset the results are from, e.g.
-                    test/train
-    """
-    for extractor, result in results.items():
-        logger.info("Entity extractor: {}".format(extractor))
-        return_results(result, dataset_name)
-
-
-def main():
-    parser = create_argument_parser()
-    cmdline_args = parser.parse_args()
-    utils.configure_colored_logging(cmdline_args.loglevel)
-
-    if cmdline_args.mode == "crossvalidation":
-
-        # TODO: move parsing into sub parser
-        # manual check argument dependency
-        if cmdline_args.model is not None:
-            parser.error("Crossvalidation will train a new model "
-                         "- do not specify external model.")
-
-        if cmdline_args.config is None:
-            parser.error("Crossvalidation will train a new model "
-                         "you need to specify a model configuration.")
-
-        nlu_config = config.load(cmdline_args.config)
-        data = training_data.load_data(cmdline_args.data)
-        data = drop_intents_below_freq(data, cutoff=5)
-        results, entity_results = run_cv_evaluation(
-            data, int(cmdline_args.folds), nlu_config)
-        logger.info("CV evaluation (n={})".format(cmdline_args.folds))
-
-        if any(results):
-            logger.info("Intent evaluation results")
-            return_results(results.train, "train")
-            return_results(results.test, "test")
-        if any(entity_results):
-            logger.info("Entity evaluation results")
-            return_entity_results(entity_results.train, "train")
-            return_entity_results(entity_results.test, "test")
-
-    elif cmdline_args.mode == "evaluation":
-        run_evaluation(cmdline_args.data,
-                       cmdline_args.model,
-                       cmdline_args.report,
-                       cmdline_args.successes,
-                       cmdline_args.errors,
-                       cmdline_args.confmat,
-                       cmdline_args.histogram)
-
-    logger.info("Finished evaluation")
-
-
-=======
->>>>>>> 66e12d89
 if __name__ == '__main__':  # pragma: no cover
     logger.warning("Calling `rasa_nlu.evaluate` is deprecated. "
                    "Please use `rasa_nlu.test` instead.")
