--- conflicted
+++ resolved
@@ -6,15 +6,10 @@
 import typing
 from tqdm import tqdm
 from typing import Any, Dict, List, Optional, Text, Tuple
-<<<<<<< HEAD
-from scipy.sparse import csr_matrix
-=======
 from scipy.sparse import issparse, find
->>>>>>> c64770b5
 
 from rasa_nlu.classifiers import INTENT_RANKING_LENGTH
 from rasa_nlu.components import Component
-from rasa_nlu.training_data import load_data
 
 logger = logging.getLogger(__name__)
 
@@ -165,16 +160,10 @@
         # persisted embeddings
         self.word_embed = word_embed
         self.intent_embed = intent_embed
-<<<<<<< HEAD
-        self.test_intent_dict = None
-        self.new_inv_intent_dict = None
-        self.all_Y = None
-        # init helpers
-
-=======
+
+        self.new_test_intent_dict = None
 
     # init helpers
->>>>>>> c64770b5
     def _load_nn_architecture_params(self, config: Dict[Text, Any]) -> None:
         self.hidden_layer_sizes = {'a': config['hidden_layers_sizes_a'],
                                    'b': config['hidden_layers_sizes_b']}
@@ -989,12 +978,8 @@
         # transform sim to python list for JSON serializing
         return intent_ids, message_sim.tolist()
 
-<<<<<<< HEAD
-    def process(self, message: 'Message', test_data, **kwargs: Any) -> None:
-=======
     # noinspection PyPep8Naming
-    def process(self, message: 'Message', **kwargs: Any) -> None:
->>>>>>> c64770b5
+    def process(self, message: 'Message', test_data=None, **kwargs: Any) -> None:
         """Return the most likely intent and its similarity to the input."""
 
         intent = {"name": None, "confidence": 0.0}
@@ -1012,66 +997,41 @@
             else:
                 X = np.expand_dims(message.get("text_features"), axis=0)
 
-            # stack encoded_all_intents on top of each other
-            # to create candidates for test examples
-<<<<<<< HEAD
             if test_data:
-                if not self.test_intent_dict:
-                    test_intents = set([example.get("intent")
-                                            for example in test_data.intent_examples])
-                    # self.test_intent_dict = {intent: idx+len(self.inv_intent_dict.keys())
-                    #                         for idx, intent in enumerate(sorted(test_intents))}
-                    self.test_intent_dict = {intent: idx
-                                             for idx, intent in enumerate(sorted(test_intents))}
-
-                    if self.intent_tokenization_flag:
-                        encoded_new_intents = []
-
-                        for key, idx in self.test_intent_dict.items():
-                            encoded_new_intents.insert(
-                                idx,
-                                self._find_example_for_intent(
-                                   key,
-                                   test_data.intent_examples
-                                   ).get("intent_features"))
-                        # self.encoded_all_intents = np.append(self.encoded_all_intents,
-                        #                                      encoded_new_intents,
-                        #                                      axis=0)
-                        self.encoded_all_intents = np.array(encoded_new_intents)
-
-                        test_inv_intent_dict = {v: k for k, v in self.test_intent_dict.items()}
-                        # self.inv_intent_dict = {**self.inv_intent_dict, **test_inv_intent_dict}
-                        self.inv_intent_dict = test_inv_intent_dict
-                        print(self.inv_intent_dict)
-
-            if self.all_Y is None:
-                self.all_Y = self._create_all_Y(X.shape[0])
+                if not self.new_test_intent_dict:
+
+                    new_test_intents = set([example.get("intent")
+                                            for example in test_data.intent_examples
+                                            if example.get("intent") not in self.inv_intent_dict.values()])
+
+                    self.new_test_intent_dict = {intent: idx + len(self.inv_intent_dict)
+                                                 for idx, intent in enumerate(sorted(new_test_intents))}
+
+                    encoded_new_intents = self._create_encoded_intents(self.new_test_intent_dict, test_data)
+                    self.encoded_all_intents = np.append(self.encoded_all_intents, encoded_new_intents, axis=0)
+
+                    new_intents_embed_values = self._create_all_intents_embed(encoded_new_intents)
+                    self.all_intents_embed_values = np.append(self.all_intents_embed_values, new_intents_embed_values, axis=1)
+
+                    new_test_inv_intent_dict = {v: k for k, v in self.new_test_intent_dict.items()}
+                    self.inv_intent_dict.update(new_test_inv_intent_dict)
 
             # load tf graph and session
             try:
-                intent_ids, message_sim = self._calculate_message_sim(X, self.all_Y)
+
+                intent_ids, message_sim = self._calculate_message_sim_all(X)
+                # if X contains all zeros do not predict some label
+                if X.any() and intent_ids.size > 0:
+                    intent = {"name": self.inv_intent_dict[intent_ids[0]],
+                              "confidence": message_sim[0]}
+
+                    ranking = list(zip(list(intent_ids), message_sim))
+                    ranking = ranking[:INTENT_RANKING_LENGTH]
+                    intent_ranking = [{"name": self.inv_intent_dict[intent_idx],
+                                       "confidence": score}
+                                      for intent_idx, score in ranking]
             except ValueError:
                 logger.debug("Couldn't make a prediction, skipping example")
-                intent_ids = np.array([])
-=======
-            # all_Y = self._create_all_Y(X.shape[0])
-
-            # load tf graph and session
-            # intent_ids, message_sim = self._calculate_message_sim(X, all_Y)
-
-            intent_ids, message_sim = self._calculate_message_sim_all(X)
->>>>>>> c64770b5
-
-            # if X contains all zeros do not predict some label
-            if X.any() and intent_ids.size > 0:
-                intent = {"name": self.inv_intent_dict[intent_ids[0]],
-                          "confidence": message_sim[0]}
-
-                ranking = list(zip(list(intent_ids), message_sim))
-                ranking = ranking[:INTENT_RANKING_LENGTH]
-                intent_ranking = [{"name": self.inv_intent_dict[intent_idx],
-                                   "confidence": score}
-                                  for intent_idx, score in ranking]
 
         message.set("intent", intent, add_to_output=True)
         message.set("intent_ranking", intent_ranking, add_to_output=True)
