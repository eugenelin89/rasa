--- conflicted
+++ resolved
@@ -33,16 +33,9 @@
         logger.info("Next message:")
 
 
-<<<<<<< HEAD
 if __name__ == "__main__":
-    cmdline_args = create_argument_parser().parse_args()
-
-    utils.configure_colored_logging(cmdline_args.loglevel)
-
-    run_cmdline(cmdline_args.model)
-=======
-if __name__ == '__main__':
-    raise RuntimeError("Calling `rasa.nlu.server` directly is "
-                       "no longer supported. "
-                       "Please use `rasa shell` instead.")
->>>>>>> cd85fb05
+    raise RuntimeError(
+        "Calling `rasa.nlu.server` directly is "
+        "no longer supported. "
+        "Please use `rasa shell` instead."
+    )