--- conflicted
+++ resolved
@@ -60,11 +60,7 @@
 
     provides = ["intent", "intent_ranking", "entities"]
 
-<<<<<<< HEAD
-    requires = [MESSAGE_TOKENS_NAMES[MESSAGE_TEXT_ATTRIBUTE]]
-=======
     requires = []
->>>>>>> 38e8b81a
 
     # default properties (DOC MARKER - don't remove)
     defaults = {
@@ -145,7 +141,6 @@
     }
     # end default properties (DOC MARKER - don't remove)
 
-<<<<<<< HEAD
     def __init__(
         self,
         component_config: Optional[Dict[Text, Any]] = None,
@@ -201,12 +196,6 @@
 
     # config migration warning
     def _check_old_config_variables(self, config: Dict[Text, Any]) -> None:
-=======
-    @staticmethod
-    def _check_old_config_variables(config: Dict[Text, Any]) -> None:
-        """Config migration warning"""
->>>>>>> 38e8b81a
-
         removed_tokenization_params = [
             "intent_tokenization_flag",
             "intent_split_symbol",
@@ -302,53 +291,6 @@
     def required_packages(cls) -> List[Text]:
         return ["tensorflow"]
 
-    def __init__(
-        self,
-        component_config: Optional[Dict[Text, Any]] = None,
-        inverted_label_dict: Optional[Dict[int, Text]] = None,
-        session: Optional["tf.Session"] = None,
-        graph: Optional["tf.Graph"] = None,
-        batch_placeholder: Optional["tf.Tensor"] = None,
-        similarity_all: Optional["tf.Tensor"] = None,
-        pred_confidence: Optional["tf.Tensor"] = None,
-        similarity: Optional["tf.Tensor"] = None,
-        message_embed: Optional["tf.Tensor"] = None,
-        label_embed: Optional["tf.Tensor"] = None,
-        all_labels_embed: Optional["tf.Tensor"] = None,
-        batch_tuple_sizes: Optional[Dict] = None,
-    ) -> None:
-        """Declare instant variables with default values"""
-
-        super().__init__(component_config)
-
-        self._load_params()
-
-        # transform numbers to labels
-        self.inverted_label_dict = inverted_label_dict
-        # encode all label_ids with numbers
-        self._label_data = None
-
-        # tf related instances
-        self.session = session
-        self.graph = graph
-        self.batch_in = batch_placeholder
-        self.sim_all = similarity_all
-        self.pred_confidence = pred_confidence
-        self.sim = similarity
-
-        # persisted embeddings
-        self.message_embed = message_embed
-        self.label_embed = label_embed
-        self.all_labels_embed = all_labels_embed
-
-        # keep the input tuple sizes in self.batch_in
-        self.batch_tuple_sizes = batch_tuple_sizes
-
-        # internal tf instances
-        self._iterator = None
-        self._train_op = None
-        self._is_training = None
-
     # training data helpers:
     @staticmethod
     def _create_label_id_dict(
@@ -531,17 +473,11 @@
         self,
         training_data: List["Message"],
         label_id_dict: Optional[Dict[Text, int]] = None,
-<<<<<<< HEAD
         tag_id_dict: Optional[Dict[Text, int]] = None,
-        attribute: Optional[Text] = None,
-    ) -> "SessionData":
-        """Prepare data for training and create a SessionData object"""
-=======
         label_attribute: Optional[Text] = None,
     ) -> "SessionDataType":
         """Prepare data for training and create a SessionDataType object"""
 
->>>>>>> 38e8b81a
         X_sparse = []
         X_dense = []
         Y_sparse = []
@@ -683,13 +619,8 @@
         return output
 
     def _build_tf_train_graph(
-<<<<<<< HEAD
-        self, session_data: SessionData
+        self, session_data: SessionDataType
     ) -> Dict[Text, List[tf.Tensor]]:
-=======
-        self, session_data: SessionDataType
-    ) -> Tuple["tf.Tensor", "tf.Tensor"]:
->>>>>>> 38e8b81a
 
         # get in tensors from generator
         self.batch_in = self._iterator.get_next()
@@ -708,7 +639,6 @@
         )
         mask = batch_data["text_mask"][0]
 
-<<<<<<< HEAD
         # transformer
         a = self._create_tf_sequence(a, mask)
 
@@ -739,13 +669,6 @@
             self.C2,
             self.similarity_type,
             layer_name_suffix="a",
-=======
-        self.message_embed = self._create_tf_embed_fnn(
-            a,
-            self.hidden_layer_sizes["text"],
-            fnn_name="text_intent" if self.share_hidden_layers else "text",
-            embed_name="text",
->>>>>>> 38e8b81a
         )
 
         self.label_embed = self._create_tf_embed_fnn(
@@ -762,11 +685,7 @@
         )
 
         return train_utils.calculate_loss_acc(
-<<<<<<< HEAD
             cls_embed,
-=======
-            self.message_embed,
->>>>>>> 38e8b81a
             self.label_embed,
             b,
             self.all_labels_embed,
@@ -781,7 +700,6 @@
             self.scale_loss,
         )
 
-<<<<<<< HEAD
     def _calculate_crf_loss(
         self, inputs: tf.Tensor, sequence_lengths: tf.Tensor, tag_indices: tf.Tensor
     ):
@@ -883,11 +801,8 @@
 
         return output
 
-    def _build_tf_pred_graph(self, session_data: "SessionData") -> "tf.Tensor":
-=======
     def _build_tf_pred_graph(self, session_data: "SessionDataType") -> "tf.Tensor":
 
->>>>>>> 38e8b81a
         shapes, types = train_utils.get_shapes_types(session_data)
 
         batch_placeholder = []
@@ -906,7 +821,6 @@
 
         self.all_labels_embed = tf.constant(self.session.run(self.all_labels_embed))
 
-<<<<<<< HEAD
         if self.intent_classification:
             return self._pred_intent_graph(a, b)
         if self.named_entity_recognition:
@@ -923,14 +837,7 @@
             self.embed_dim,
             self.C2,
             self.similarity_type,
-            layer_name_suffix="a",
-=======
-        self.message_embed = self._create_tf_embed_fnn(
-            a,
-            self.hidden_layer_sizes["text"],
-            fnn_name="text_intent" if self.share_hidden_layers else "text",
-            embed_name="text",
->>>>>>> 38e8b81a
+            layer_name_suffix="text",
         )
 
         # reduce dimensionality as input should not be sequence for intent
@@ -938,13 +845,7 @@
         self.b_in = tf.reduce_sum(self.b_in, 1)
 
         self.sim_all = train_utils.tf_raw_sim(
-<<<<<<< HEAD
             cls_embed[:, tf.newaxis, :], self.all_labels_embed[tf.newaxis, :, :], None
-=======
-            self.message_embed[:, tf.newaxis, :],
-            self.all_labels_embed[tf.newaxis, :, :],
-            None,
->>>>>>> 38e8b81a
         )
         self.label_embed = self._create_tf_embed_fnn(
             b,
@@ -953,15 +854,11 @@
             embed_name="intent",
         )
         self.sim = train_utils.tf_raw_sim(
-<<<<<<< HEAD
             cls_embed[:, tf.newaxis, :], self.label_embed, None
         )
 
         self.intent_prediction = train_utils.confidence_from_sim(
             self.sim_all, self.similarity_type
-=======
-            self.message_embed[:, tf.newaxis, :], self.label_embed, None
->>>>>>> 38e8b81a
         )
 
     def _pred_entity_graph(self, a, c, mask):
@@ -1017,12 +914,8 @@
         session_data = self._create_session_data(
             training_data.training_examples,
             label_id_dict,
-<<<<<<< HEAD
             tag_id_dict,
-            attribute=MESSAGE_INTENT_ATTRIBUTE,
-=======
             label_attribute=MESSAGE_INTENT_ATTRIBUTE,
->>>>>>> 38e8b81a
         )
 
         self.num_tags = len(self.inverted_tag_dict)
