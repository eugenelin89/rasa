--- conflicted
+++ resolved
@@ -11,18 +11,10 @@
 import rasa.nlu.utils.bilou_utils as bilou_utils
 import rasa.utils.io as io_utils
 from rasa.nlu.classifiers import LABEL_RANKING_LENGTH
-<<<<<<< HEAD
 from rasa.nlu.classifiers.classifier import IntentClassifier
 from rasa.nlu.components import Component
 from rasa.nlu.config import RasaNLUModelConfig, InvalidConfigError
-=======
-from rasa.utils import train_utils
 from rasa.utils.common import raise_warning
-from rasa.utils.tensorflow import layers
-from rasa.utils.tensorflow.transformer import TransformerEncoder
-from rasa.utils.tensorflow.models import RasaModel
-from rasa.utils.tensorflow.model_data import RasaModelData, FeatureSignature
->>>>>>> d9463688
 from rasa.nlu.constants import (
     INTENT,
     TEXT,
@@ -1204,16 +1196,7 @@
     def _prepare_entity_recognition_layers(self) -> None:
         # `0` prediction is not a prediction
         self._tf_layers["embed.logits"] = layers.Embed(
-<<<<<<< HEAD
             self._num_tags - 1, self.config[REGULARIZATION_CONSTANT], "logits"
-=======
-            self._num_tags, self.config[REGULARIZATION_CONSTANT], "logits"
-        )
-        self._tf_layers["crf"] = layers.CRF(
-            self._num_tags,
-            self.config[REGULARIZATION_CONSTANT],
-            self.config[SCALE_LOSS],
->>>>>>> d9463688
         )
         self._tf_layers["multi_label"] = layers.MultiLabelLoss()
         self._tf_layers["multi_label_f1_score"] = tfa.metrics.F1Score(
