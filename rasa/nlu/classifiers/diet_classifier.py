--- conflicted
+++ resolved
@@ -11,18 +11,10 @@
 import rasa.nlu.utils.bilou_utils as bilou_utils
 import rasa.utils.io as io_utils
 from rasa.nlu.classifiers import LABEL_RANKING_LENGTH
-<<<<<<< HEAD
 from rasa.nlu.classifiers.classifier import IntentClassifier
 from rasa.nlu.components import Component
 from rasa.nlu.config import RasaNLUModelConfig, InvalidConfigError
-=======
-from rasa.utils import train_utils
 from rasa.utils.common import raise_warning
-from rasa.utils.tensorflow import layers
-from rasa.utils.tensorflow.transformer import TransformerEncoder
-from rasa.utils.tensorflow.models import RasaModel
-from rasa.utils.tensorflow.model_data import RasaModelData, FeatureSignature
->>>>>>> d9463688
 from rasa.nlu.constants import (
     INTENT,
     TEXT,
@@ -1243,32 +1235,17 @@
         self._prepare_dot_product_loss(LABEL, self.config[SCALE_LOSS])
 
     def _prepare_entity_recognition_layers(self) -> None:
-<<<<<<< HEAD
         for index, num_tags in enumerate(self._num_tags):
             self._tf_layers[f"embed.logits.{index}"] = layers.Embed(
                 num_tags, self.config[REGULARIZATION_CONSTANT], f"logits.{index}"
             )
             self._tf_layers[f"crf.{index}"] = layers.CRF(
-                num_tags, self.config[REGULARIZATION_CONSTANT]
+                num_tags, self.config[REGULARIZATION_CONSTANT], self.config[SCALE_LOSS]
             )
             self._tf_layers[f"crf_f1_score.{index}"] = tfa.metrics.F1Score(
                 num_classes=num_tags - 1,  # `0` prediction is not a prediction
                 average="micro",
             )
-=======
-        self._tf_layers["embed.logits"] = layers.Embed(
-            self._num_tags, self.config[REGULARIZATION_CONSTANT], "logits"
-        )
-        self._tf_layers["crf"] = layers.CRF(
-            self._num_tags,
-            self.config[REGULARIZATION_CONSTANT],
-            self.config[SCALE_LOSS],
-        )
-        self._tf_layers["crf_f1_score"] = tfa.metrics.F1Score(
-            num_classes=self._num_tags - 1,  # `0` prediction is not a prediction
-            average="micro",
-        )
->>>>>>> d9463688
 
     @staticmethod
     def _get_sequence_lengths(mask: tf.Tensor) -> tf.Tensor:
