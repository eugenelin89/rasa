--- conflicted
+++ resolved
@@ -330,8 +330,7 @@
             e["entity"]
             for example in training_data.entity_examples
             for e in example.get(ENTITIES)
-<<<<<<< HEAD
-        ) | set(
+        } | set(
             f"{e['entity']}.{e['sub_entity']}"
             for example in training_data.entity_examples
             for e in example.get(ENTITIES)
@@ -341,9 +340,6 @@
         } - {
             NO_ENTITY_TAG
         }
-=======
-        } - {None}
->>>>>>> 99cff55d
 
         tag_id_dict = {
             tag_id: idx for idx, tag_id in enumerate(sorted(distinct_tag_ids), 1)
@@ -767,11 +763,7 @@
         return entities
 
     def _convert_tags_to_entities(
-<<<<<<< HEAD
-        text: Text, tokens: List[Token], all_tags: List[List[Text]]
-=======
-        self, text: Text, tokens: List[Token], tags: List[Text]
->>>>>>> 99cff55d
+        self, text: Text, tokens: List[Token], all_tags: List[List[Text]]
     ) -> List[Dict[Text, Any]]:
         entities = []
         last_tag = NO_ENTITY_TAG
