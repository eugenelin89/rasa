from setuptools import setup, find_packages
import io

# Avoids IDE errors, but actual version is read from version.py
__version__ = None
exec(open('rasa_core/version.py').read())

try:
    import pypandoc
    readme = pypandoc.convert_file('README.md', 'rst')
except (IOError, ImportError):
    with io.open('README.md', encoding='utf-8') as f:
        readme = f.read()

tests_requires = [
    "pytest",
    "pytest-pep8",
    "pytest-services",
    "pytest-cov",
    "pytest-xdist",
    "pytest-twisted<1.6",
    "treq",
    "freezegun",
]

install_requires = [
    'jsonpickle',
    'six',
    'redis',
    'fakeredis',
    'nbsphinx',
    'pandoc',
    'future',
    'numpy>=1.13',
    'typing>=3.6',
    'requests',
    'graphviz',
    'Keras',
    'tensorflow',
    'h5py',
    'apscheduler',
    'tqdm',
    'ConfigArgParse',
    'networkx',
    'fbmessenger>=5.0.0',
    'pykwalify<=1.6.0',
    'coloredlogs',
    'ruamel.yaml',
    'flask',
    'scikit-learn',
    'rasa_nlu>=0.12.0a2',
    'slackclient',
    'python-telegram-bot',
<<<<<<< HEAD
    'twilio'
=======
    'mattermostwrapper'
>>>>>>> c17193d4
]

extras_requires = {
    'test': tests_requires
}

setup(
    name='rasa_core',
    classifiers=[
        "Development Status :: 4 - Beta",
        "Intended Audience :: Developers",
        "License :: OSI Approved :: Apache Software License",
        # supported python versions
        "Programming Language :: Python :: 2.7",
        "Programming Language :: Python :: 3.5",
        "Programming Language :: Python :: 3.6"
    ],
    packages=find_packages(exclude=["tests", "tools"]),
    version=__version__,
    install_requires=install_requires,
    tests_require=tests_requires,
    extras_require=extras_requires,
    include_package_data=True,
    description="Machine learning based dialogue engine "
                "for conversational software.",
    long_description=readme,
    author='Rasa Technologies GmbH',
    author_email='hi@rasa.com',
    license='Apache 2.0',
    keywords="nlp machine-learning machine-learning-library bot bots "
             "botkit rasa conversational-agents conversational-ai chatbot"
             "chatbot-framework bot-framework",
    url="https://rasa.ai",
    download_url="https://github.com/RasaHQ/rasa_core/archive/{}.tar.gz".format(__version__)
)

print("\nWelcome to Rasa Core!")
print("If any questions please visit documentation page https://core.rasa.com")
print("or join community chat on https://gitter.im/RasaHQ/rasa_core")<|MERGE_RESOLUTION|>--- conflicted
+++ resolved
@@ -51,11 +51,8 @@
     'rasa_nlu>=0.12.0a2',
     'slackclient',
     'python-telegram-bot',
-<<<<<<< HEAD
-    'twilio'
-=======
+    'twilio',
     'mattermostwrapper'
->>>>>>> c17193d4
 ]
 
 extras_requires = {
